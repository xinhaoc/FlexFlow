/* Copyright 2023 CMU, Facebook, LANL, MIT, NVIDIA, and Stanford (alphabetical)
 *
 * Licensed under the Apache License, Version 2.0 (the "License");
 * you may not use this file except in compliance with the License.
 * You may obtain a copy of the License at
 *
 *     http://www.apache.org/licenses/LICENSE-2.0
 *
 * Unless required by applicable law or agreed to in writing, software
 * distributed under the License is distributed on an "AS IS" BASIS,
 * WITHOUT WARRANTIES OR CONDITIONS OF ANY KIND, either express or implied.
 * See the License for the specific language governing permissions and
 * limitations under the License.
 */

#include "flexflow/flexflow_c.h"
#include "flexflow/dataloader.h"
#include "flexflow/mapper.h"
#include "flexflow/request_manager.h"
#include "flexflow/utils/file_loader.h"

using namespace Legion;
using namespace FlexFlow;

class FFCObjectWrapper {
public:
#define FF_NEW_OPAQUE_WRAPPER(T_, T)                                           \
  static T_ wrap(T t) {                                                        \
    T_ t_;                                                                     \
    t_.impl = static_cast<void *>(t);                                          \
    return t_;                                                                 \
  }                                                                            \
  static const T_ wrap_const(const T t) {                                      \
    T_ t_;                                                                     \
    t_.impl = const_cast<void *>(static_cast<void const *>(t));                \
    return t_;                                                                 \
  }                                                                            \
  static T unwrap(T_ t_) { return static_cast<T>(t_.impl); }                   \
  static const T unwrap_const(const T_ t_) {                                   \
    return static_cast<const T>(t_.impl);                                      \
  }

  FF_NEW_OPAQUE_WRAPPER(flexflow_config_t, FFConfig *);
  FF_NEW_OPAQUE_WRAPPER(flexflow_model_t, FFModel *);
  FF_NEW_OPAQUE_WRAPPER(flexflow_tensor_t, Tensor);
  FF_NEW_OPAQUE_WRAPPER(flexflow_parallel_tensor_t, ParallelTensor);
  FF_NEW_OPAQUE_WRAPPER(flexflow_sgd_optimizer_t, SGDOptimizer *);
  FF_NEW_OPAQUE_WRAPPER(flexflow_adam_optimizer_t, AdamOptimizer *);
  FF_NEW_OPAQUE_WRAPPER(flexflow_initializer_t, Initializer *);
  FF_NEW_OPAQUE_WRAPPER(flexflow_glorot_uniform_initializer_t, GlorotUniform *);
  FF_NEW_OPAQUE_WRAPPER(flexflow_zero_initializer_t, ZeroInitializer *);
  FF_NEW_OPAQUE_WRAPPER(flexflow_uniform_initializer_t, UniformInitializer *);
  FF_NEW_OPAQUE_WRAPPER(flexflow_norm_initializer_t, NormInitializer *);
  FF_NEW_OPAQUE_WRAPPER(flexflow_op_t, Layer *);
  // FF_NEW_OPAQUE_WRAPPER(flexflow_parameter_t, Parameter *);
  FF_NEW_OPAQUE_WRAPPER(flexflow_perf_metrics_t, PerfMetrics *);
  FF_NEW_OPAQUE_WRAPPER(flexflow_net_config_t, NetConfig *);
  FF_NEW_OPAQUE_WRAPPER(flexflow_dlrm_config_t, DLRMConfig *);
  FF_NEW_OPAQUE_WRAPPER(flexflow_single_dataloader_t, SingleDataLoader *);
  // inference
  FF_NEW_OPAQUE_WRAPPER(flexflow_batch_config_t, BatchConfig *);
  FF_NEW_OPAQUE_WRAPPER(flexflow_tree_verify_batch_config_t,
                        TreeVerifyBatchConfig *);
  FF_NEW_OPAQUE_WRAPPER(flexflow_beam_search_batch_config_t,
                        BeamSearchBatchConfig *);
  FF_NEW_OPAQUE_WRAPPER(flexflow_inference_manager_t, InferenceManager *);
  FF_NEW_OPAQUE_WRAPPER(flexflow_request_manager_t, RequestManager *);
  FF_NEW_OPAQUE_WRAPPER(flexflow_file_data_loader_t, FileDataLoader *);
  FF_NEW_OPAQUE_WRAPPER(flexflow_generation_result_t, GenerationResult *);
};

Logger ffc_log("flexflow_c");

#ifdef FF_DEBUG
#define DEBUG_PRINT(...) ffc_log.print(__VA_ARGS__)
#else
#define DEBUG_PRINT(...)
#endif

// -----------------------------------------------------------------------
// FFConfig
// -----------------------------------------------------------------------

flexflow_config_t flexflow_config_create(void) {
  FFConfig *config = new FFConfig();
  DEBUG_PRINT("[FFConfig] new %p", config);
  return FFCObjectWrapper::wrap(config);
}

void flexflow_config_destroy(flexflow_config_t handle_) {
  FFConfig *handle = FFCObjectWrapper::unwrap(handle_);
  DEBUG_PRINT("[FFConfig] delete %p", handle);
  delete handle;
}

void flexflow_config_parse_args(flexflow_config_t handle_,
                                char **argv,
                                int argc) {
  FFConfig *handle = FFCObjectWrapper::unwrap(handle_);
  handle->parse_args(argv, argc);
}

void flexflow_config_parse_args_default(flexflow_config_t handle_) {
  FFConfig *handle = FFCObjectWrapper::unwrap(handle_);
  InputArgs const &command_args = Runtime::get_input_args();
  char **argv = command_args.argv;
  int argc = command_args.argc;
  handle->parse_args(argv, argc);
}

int flexflow_config_get_batch_size(flexflow_config_t handle_) {
  FFConfig *handle = FFCObjectWrapper::unwrap(handle_);
  return handle->batchSize;
}

int flexflow_config_get_workers_per_node(flexflow_config_t handle_) {
  FFConfig *handle = FFCObjectWrapper::unwrap(handle_);
  return handle->workersPerNode;
}

int flexflow_config_get_num_nodes(flexflow_config_t handle_) {
  FFConfig *handle = FFCObjectWrapper::unwrap(handle_);
  return handle->numNodes;
}

int flexflow_config_get_epochs(flexflow_config_t handle_) {
  FFConfig *handle = FFCObjectWrapper::unwrap(handle_);
  return handle->epochs;
}

bool flexflow_config_get_enable_control_replication(flexflow_config_t handle_) {
  FFConfig *handle = FFCObjectWrapper::unwrap(handle_);
  return handle->enable_control_replication;
}

int flexflow_config_get_data_parallelism_degree(flexflow_config_t handle_) {
  FFConfig *handle = FFCObjectWrapper::unwrap(handle_);
  return handle->data_parallelism_degree;
}

int flexflow_config_get_tensor_parallelism_degree(flexflow_config_t handle_) {
  FFConfig *handle = FFCObjectWrapper::unwrap(handle_);
  return handle->tensor_parallelism_degree;
}

int flexflow_config_get_pipeline_parallelism_degree(flexflow_config_t handle_) {
  FFConfig *handle = FFCObjectWrapper::unwrap(handle_);
  return handle->pipeline_parallelism_degree;
}

void flexflow_config_set_data_parallelism_degree(flexflow_config_t handle_,
                                                 int value) {
  FFConfig *handle = FFCObjectWrapper::unwrap(handle_);
  handle->data_parallelism_degree = value;
}

void flexflow_config_set_tensor_parallelism_degree(flexflow_config_t handle_,
                                                   int value) {
  FFConfig *handle = FFCObjectWrapper::unwrap(handle_);
  handle->tensor_parallelism_degree = value;
}

void flexflow_config_set_pipeline_parallelism_degree(flexflow_config_t handle_,
                                                     int value) {
  FFConfig *handle = FFCObjectWrapper::unwrap(handle_);
  handle->pipeline_parallelism_degree = value;
}

int flexflow_config_get_python_data_loader_type(flexflow_config_t handle_) {
  FFConfig *handle = FFCObjectWrapper::unwrap(handle_);
  return handle->python_data_loader_type;
}
bool flexflow_config_get_offload(flexflow_config_t handle_) {
  FFConfig *handle = FFCObjectWrapper::unwrap(handle_);
  return handle->cpu_offload;
}

// -----------------------------------------------------------------------
// FFModel
// -----------------------------------------------------------------------

flexflow_model_t flexflow_model_create(flexflow_config_t config_,
                                       bool cpu_offload) {
  FFConfig *config = FFCObjectWrapper::unwrap(config_);
  FFModel *model = new FFModel(*config, cpu_offload);
  DEBUG_PRINT("[FFModel] new %p", model);
  return FFCObjectWrapper::wrap(model);
}

void flexflow_model_destroy(flexflow_model_t handle_) {
  FFModel *handle = FFCObjectWrapper::unwrap(handle_);
  DEBUG_PRINT("[FFModel] delete %p", handle);
  delete handle;
}

void flexflow_model_reset_metrics(flexflow_model_t handle_) {
  FFModel *handle = FFCObjectWrapper::unwrap(handle_);
  handle->reset_metrics();
}

void flexflow_model_init_layers(flexflow_model_t handle_) {
  FFModel *handle = FFCObjectWrapper::unwrap(handle_);
  handle->init_operators();
}

void flexflow_model_prefetch(flexflow_model_t handle_) {
  FFModel *handle = FFCObjectWrapper::unwrap(handle_);
  handle->prefetch();
}

void flexflow_model_forward(flexflow_model_t handle_, int seq_length) {
  FFModel *handle = FFCObjectWrapper::unwrap(handle_);
  handle->forward(seq_length);
}

void flexflow_model_backward(flexflow_model_t handle_, int seq_length) {
  FFModel *handle = FFCObjectWrapper::unwrap(handle_);
  handle->backward(seq_length);
}

void flexflow_model_compute_metrics(flexflow_model_t handle_) {
  FFModel *handle = FFCObjectWrapper::unwrap(handle_);
  handle->compute_metrics();
}

void flexflow_model_update(flexflow_model_t handle_) {
  FFModel *handle = FFCObjectWrapper::unwrap(handle_);
  handle->update();
}

void flexflow_model_compile(flexflow_model_t handle_,
                            enum LossType loss_type,
                            int *metrics,
                            int nb_metrics,
                            enum CompMode comp_mode) {
  FFModel *handle = FFCObjectWrapper::unwrap(handle_);
  std::vector<MetricsType> metrics_vec;
  for (int i = 0; i < nb_metrics; i++) {
    metrics_vec.push_back(static_cast<MetricsType>(metrics[i]));
  }
  handle->compile(loss_type, metrics_vec, comp_mode);
}

flexflow_tensor_t flexflow_model_get_label_tensor(flexflow_model_t handle_) {
  FFModel *handle = FFCObjectWrapper::unwrap(handle_);
  Tensor tensor = handle->label_tensor;
  return FFCObjectWrapper::wrap(tensor);
}

void flexflow_model_zero_gradients(flexflow_model_t handle_) {
  FFModel *handle = FFCObjectWrapper::unwrap(handle_);
  handle->zero_gradients();
}

flexflow_tensor_t flexflow_model_add_exp(flexflow_model_t handle_,
                                         const flexflow_tensor_t x_,
                                         char const *name) {
  FFModel *handle = FFCObjectWrapper::unwrap(handle_);
  const Tensor x = FFCObjectWrapper::unwrap_const(x_);
  Tensor tensor = handle->exp(x, name);
  DEBUG_PRINT("[Exp] new Tensor %p, x %p, name %s", tensor, x, name);
  return FFCObjectWrapper::wrap(tensor);
}

flexflow_tensor_t flexflow_model_add_sin(flexflow_model_t handle_,
                                         const flexflow_tensor_t x_,
                                         char const *name) {
  FFModel *handle = FFCObjectWrapper::unwrap(handle_);
  const Tensor x = FFCObjectWrapper::unwrap_const(x_);
  Tensor tensor = handle->sin(x, name);
  DEBUG_PRINT("[Sin] new Tensor %p, x %p, name %s", tensor, x, name);
  return FFCObjectWrapper::wrap(tensor);
}

flexflow_tensor_t flexflow_model_add_cos(flexflow_model_t handle_,
                                         const flexflow_tensor_t x_,
                                         char const *name) {
  FFModel *handle = FFCObjectWrapper::unwrap(handle_);
  const Tensor x = FFCObjectWrapper::unwrap_const(x_);
  Tensor tensor = handle->cos(x, name);
  DEBUG_PRINT("[Cos] new Tensor %p, x %p, name %s", tensor, x, name);
  return FFCObjectWrapper::wrap(tensor);
}

flexflow_tensor_t flexflow_model_add_add(flexflow_model_t handle_,
                                         const flexflow_tensor_t x_,
                                         const flexflow_tensor_t y_,
                                         bool inplace_a,
                                         char const *name) {
  FFModel *handle = FFCObjectWrapper::unwrap(handle_);
  const Tensor x = FFCObjectWrapper::unwrap_const(x_);
  const Tensor y = FFCObjectWrapper::unwrap_const(y_);
  Tensor tensor = handle->add(x, y, inplace_a, name);
  DEBUG_PRINT("[Add] new Tensor %p, x %p, y %p, name %s", tensor, x, y, name);
  return FFCObjectWrapper::wrap(tensor);
}

flexflow_tensor_t flexflow_model_add_subtract(flexflow_model_t handle_,
                                              const flexflow_tensor_t x_,
                                              const flexflow_tensor_t y_,
                                              bool inplace_a,
                                              char const *name) {
  FFModel *handle = FFCObjectWrapper::unwrap(handle_);
  const Tensor x = FFCObjectWrapper::unwrap_const(x_);
  const Tensor y = FFCObjectWrapper::unwrap_const(y_);
  Tensor tensor = handle->subtract(x, y, inplace_a, name);
  DEBUG_PRINT(
      "[Subtract] new Tensor %p, x %p, y %p, name %s", tensor, x, y, name);
  return FFCObjectWrapper::wrap(tensor);
}

flexflow_tensor_t flexflow_model_add_multiply(flexflow_model_t handle_,
                                              const flexflow_tensor_t x_,
                                              const flexflow_tensor_t y_,
                                              bool inplace_a,
                                              char const *name) {
  FFModel *handle = FFCObjectWrapper::unwrap(handle_);
  const Tensor x = FFCObjectWrapper::unwrap_const(x_);
  const Tensor y = FFCObjectWrapper::unwrap_const(y_);
  Tensor tensor = handle->multiply(x, y, inplace_a, name);
  DEBUG_PRINT(
      "[Multiply] new Tensor %p, x %p, y %p, name %s", tensor, x, y, name);
  return FFCObjectWrapper::wrap(tensor);
}

flexflow_tensor_t flexflow_model_add_divide(flexflow_model_t handle_,
                                            const flexflow_tensor_t x_,
                                            const flexflow_tensor_t y_,
                                            bool inplace_a,
                                            char const *name) {
  FFModel *handle = FFCObjectWrapper::unwrap(handle_);
  const Tensor x = FFCObjectWrapper::unwrap_const(x_);
  const Tensor y = FFCObjectWrapper::unwrap_const(y_);
  Tensor tensor = handle->divide(x, y, inplace_a, name);
  DEBUG_PRINT(
      "[Divide] new Tensor %p, x %p, y %p, name %s", tensor, x, y, name);
  return FFCObjectWrapper::wrap(tensor);
}

flexflow_tensor_t flexflow_model_add_max(flexflow_model_t handle_,
                                         const flexflow_tensor_t x_,
                                         const flexflow_tensor_t y_,
                                         bool inplace_a,
                                         char const *name) {
  FFModel *handle = FFCObjectWrapper::unwrap(handle_);
  const Tensor x = FFCObjectWrapper::unwrap_const(x_);
  const Tensor y = FFCObjectWrapper::unwrap_const(y_);
  Tensor tensor = handle->max(x, y, inplace_a, name);
  DEBUG_PRINT("[Max] new Tensor %p, x %p, y %p, name %s", tensor, x, y, name);
  return FFCObjectWrapper::wrap(tensor);
}

flexflow_tensor_t flexflow_model_add_min(flexflow_model_t handle_,
                                         const flexflow_tensor_t x_,
                                         const flexflow_tensor_t y_,
                                         bool inplace_a,
                                         char const *name) {
  FFModel *handle = FFCObjectWrapper::unwrap(handle_);
  const Tensor x = FFCObjectWrapper::unwrap_const(x_);
  const Tensor y = FFCObjectWrapper::unwrap_const(y_);
  Tensor tensor = handle->min(x, y, inplace_a, name);
  DEBUG_PRINT("[Min] new Tensor %p, x %p, y %p, name %s", tensor, x, y, name);
  return FFCObjectWrapper::wrap(tensor);
}

flexflow_tensor_t flexflow_model_add_reduce_sum(flexflow_model_t handle_,
                                                const flexflow_tensor_t input_,
                                                int *axes,
                                                int n,
                                                bool keepdims,
                                                char const *name) {
  FFModel *handle = FFCObjectWrapper::unwrap(handle_);
  Tensor input = FFCObjectWrapper::unwrap(input_);
  std::vector<int> axes_vec;
  for (int i = 0; i < n; i++) {
    axes_vec.push_back(axes[i]);
  }
  Tensor tensor = handle->reduce_sum(input, axes_vec, keepdims, name);
  DEBUG_PRINT("[ReduceSum] new Tensor %p, input %p, n %d, name %s",
              tensor,
              input,
              n,
              name);
  return FFCObjectWrapper::wrap(tensor);
}

flexflow_tensor_t flexflow_model_add_rsqrt(flexflow_model_t handle_,
                                           const flexflow_tensor_t input_,
                                           char const *name) {
  FFModel *handle = FFCObjectWrapper::unwrap(handle_);
  const Tensor input = FFCObjectWrapper::unwrap(input_);
  Tensor tensor = handle->rsqrt(input, name);
  DEBUG_PRINT("[Rsqrt] new Tensor %p, input %p, name %s", tensor, input, name);
  return FFCObjectWrapper::wrap(tensor);
}

flexflow_tensor_t flexflow_model_add_pow(flexflow_model_t handle_,
                                         const flexflow_tensor_t input_,
                                         float const exponent,
                                         char const *name) {
  FFModel *handle = FFCObjectWrapper::unwrap(handle_);
  const Tensor input = FFCObjectWrapper::unwrap(input_);
  Tensor tensor = handle->pow(input, exponent, name);
  DEBUG_PRINT("[Pow] new Tensor %p, input %p, exponent %f, name %s",
              tensor,
              input,
              exponent,
              name);
  return FFCObjectWrapper::wrap(tensor);
}

flexflow_tensor_t flexflow_model_add_mean(flexflow_model_t handle_,
                                          const flexflow_tensor_t input_,
                                          int *dims,
                                          int n,
                                          bool keepdims,
                                          char const *name) {
  FFModel *handle = FFCObjectWrapper::unwrap(handle_);
  const Tensor input = FFCObjectWrapper::unwrap(input_);
  std::vector<int> dims_vec;
  char cbuffer[256];
  char *cbuffer_ptr = cbuffer;
  snprintf(cbuffer_ptr, 13, "[Mean] dims ");
  cbuffer_ptr += 12;
  for (int i = 0; i < n; ++i) {
    int dim = dims[i];
    dims_vec.push_back(dim);
    std::string dim_str = std::to_string(dim);
    size_t num_digits = dim_str.size();
    snprintf(cbuffer_ptr, num_digits + 2, "%s ", dim_str.c_str());
    cbuffer_ptr += num_digits + 1;
  }
  Tensor tensor = handle->mean(input, dims_vec, keepdims, name);
  DEBUG_PRINT("%s, new Tensor %p, keepdims %d, name %s",
              cbuffer,
              tensor,
              keepdims,
              name);
  return FFCObjectWrapper::wrap(tensor);
}

flexflow_tensor_t
    flexflow_model_add_conv2d(flexflow_model_t handle_,
                              const flexflow_tensor_t input_,
                              int out_channels,
                              int kernel_h,
                              int kernel_w,
                              int stride_h,
                              int stride_w,
                              int padding_h,
                              int padding_w,
                              enum ActiMode activation /* AC_MODE_NONE */,
                              int groups,
                              bool use_bias /* True */,
                              flexflow_op_t shared_op_,
                              flexflow_initializer_t kernel_initializer_,
                              flexflow_initializer_t bias_initializer_,
                              char const *name) {
  FFModel *handle = FFCObjectWrapper::unwrap(handle_);
  const Tensor input = FFCObjectWrapper::unwrap_const(input_);
  Layer *shared_op = FFCObjectWrapper::unwrap(shared_op_);
  Initializer *kernel_initializer =
      FFCObjectWrapper::unwrap(kernel_initializer_);
  Initializer *bias_initializer = FFCObjectWrapper::unwrap(bias_initializer_);
  Tensor tensor = handle->conv2d(input,
                                 out_channels,
                                 kernel_h,
                                 kernel_w,
                                 stride_h,
                                 stride_w,
                                 padding_h,
                                 padding_w,
                                 activation,
                                 groups,
                                 use_bias,
                                 shared_op,
                                 kernel_initializer,
                                 bias_initializer,
                                 name);
  DEBUG_PRINT(
      "[Conv2d] new Tensor 4D %p (%d, %d, %d, %d), input %p, out_channels %d, "
      "kernel(%d, %d), stride(%d, %d), padding(%d, %d), activation %d, "
      "use_bias %d, shared_op %p, kernel_init %p, bias_init %p, name %s",
      tensor,
      tensor->dims[0],
      tensor->dims[1],
      tensor->dims[2],
      tensor->dims[3],
      input,
      out_channels,
      kernel_h,
      kernel_w,
      stride_h,
      stride_w,
      padding_h,
      padding_w,
      activation,
      use_bias,
      shared_op,
      kernel_initializer,
      bias_initializer,
      name);
  return FFCObjectWrapper::wrap(tensor);
}

flexflow_tensor_t
    flexflow_model_add_embedding(flexflow_model_t handle_,
                                 const flexflow_tensor_t input_,
                                 int num_entries,
                                 int out_dim,
                                 enum AggrMode aggr,
                                 DataType dtype,
                                 flexflow_op_t shared_op_,
                                 flexflow_initializer_t kernel_initializer_,
                                 char const *name) {
  FFModel *handle = FFCObjectWrapper::unwrap(handle_);
  const Tensor input = FFCObjectWrapper::unwrap_const(input_);
  Layer *shared_op = FFCObjectWrapper::unwrap(shared_op_);
  Initializer *kernel_initializer =
      FFCObjectWrapper::unwrap(kernel_initializer_);
  // TODO: update the flexflow_c and Python API to support other data types
  // Currently we assume it's float
  Tensor tensor = handle->embedding(input,
                                    num_entries,
                                    out_dim,
                                    aggr,
                                    dtype,
                                    shared_op,
                                    kernel_initializer,
                                    name);
  DEBUG_PRINT("[Embedding] new Tensor %p, input %p, num_entries %d, out_dim "
              "%d, aggr %d, dtype %d, shared_op %p, kernel_init %p, name %s",
              tensor,
              input,
              num_entries,
              out_dim,
              aggr,
              dtype,
              shared_op,
              kernel_initializer,
              name);
  return FFCObjectWrapper::wrap(tensor);
}

flexflow_tensor_t
    flexflow_model_add_pool2d(flexflow_model_t handle_,
                              flexflow_tensor_t input_,
                              int kernel_h,
                              int kernel_w,
                              int stride_h,
                              int stride_w,
                              int padding_h,
                              int padding_w,
                              enum PoolType type /* POOL_MAX */,
                              enum ActiMode activation /* AC_MODE_NONE */,
                              char const *name) {
  FFModel *handle = FFCObjectWrapper::unwrap(handle_);
  Tensor input = FFCObjectWrapper::unwrap(input_);
  Tensor tensor = handle->pool2d(input,
                                 kernel_h,
                                 kernel_w,
                                 stride_h,
                                 stride_w,
                                 padding_h,
                                 padding_w,
                                 type,
                                 activation,
                                 name);
  DEBUG_PRINT(
      "[Pool2d] new Tensor 4D %p (%d, %d, %d, %d), input %p, kernel(%d, %d), "
      "stride(%d, %d), padding(%d, %d), pool %d, activation %d, name %s",
      tensor,
      tensor->dims[0],
      tensor->dims[1],
      tensor->dims[2],
      tensor->dims[3],
      input,
      kernel_h,
      kernel_w,
      stride_h,
      stride_w,
      padding_h,
      padding_w,
      type,
      activation,
      name);
  return FFCObjectWrapper::wrap(tensor);
}

flexflow_tensor_t flexflow_model_add_batch_norm(flexflow_model_t handle_,
                                                const flexflow_tensor_t input_,
                                                bool relu,
                                                char const *name) {
  FFModel *handle = FFCObjectWrapper::unwrap(handle_);
  Tensor input = FFCObjectWrapper::unwrap(input_);
  Tensor tensor = handle->batch_norm(input, relu, name);
  DEBUG_PRINT("[BatchNorm] new Tensor 4D %p (%d, %d, %d, %d), input %p, relu "
              "%d, name %s",
              tensor,
              tensor->dims[0],
              tensor->dims[1],
              tensor->dims[2],
              tensor->dims[3],
              input,
              relu,
              name);
  return FFCObjectWrapper::wrap(tensor);
}

flexflow_tensor_t flexflow_model_add_layer_norm(flexflow_model_t handle_,
                                                const flexflow_tensor_t input_,
                                                int n,
                                                int *axes,
                                                bool elementwise_affine,
                                                float eps,
                                                bool use_bias,
                                                char const *name) {
  FFModel *handle = FFCObjectWrapper::unwrap(handle_);
  const Tensor input = FFCObjectWrapper::unwrap(input_);
  std::vector<int> axes_vec;
  for (int i = 0; i < n; i++) {
    axes_vec.push_back(axes[i]);
  }
<<<<<<< HEAD
  Tensor tensor = handle->layer_norm(input,
                                     axes_vec,
                                     elementwise_affine,
                                     eps,
                                     use_bias,
                                     input->data_type,
                                     name);
=======
  Tensor tensor = handle->layer_norm(
      input, axes_vec, elementwise_affine, eps, input->data_type, name);
>>>>>>> f65044dc
  DEBUG_PRINT("[LayerNorm] new Tensor %p, input %p, elementwise_affine %d, eps "
              "%f, name %s",
              tensor,
              input,
              elementwise_affine,
              eps,
              name);
  return FFCObjectWrapper::wrap(tensor);
}

flexflow_tensor_t *
    flexflow_model_add_residual_layer_norm(flexflow_model_t handle_,
                                           const flexflow_tensor_t input_,
                                           const flexflow_tensor_t residual1_,
                                           const flexflow_tensor_t residual2_,
                                           bool use_two_residuals,
                                           int n,
                                           int *axes,
                                           bool elementwise_affine,
                                           float eps,
                                           bool use_bias,
                                           char const *name) {
  FFModel *handle = FFCObjectWrapper::unwrap(handle_);
  const Tensor input = FFCObjectWrapper::unwrap(input_);
  const Tensor residual1 = FFCObjectWrapper::unwrap(residual1_);
  const Tensor residual2 =
      use_two_residuals ? FFCObjectWrapper::unwrap(residual2_) : nullptr;
  Tensor tensor_outputs[2];
  std::vector<int> axes_vec;
  for (int i = 0; i < n; i++) {
    axes_vec.push_back(axes[i]);
  }
  if (use_two_residuals) {
    assert(residual2 != nullptr);
  }
  handle->residual_layer_norm(input,
                              residual1,
                              residual2,
                              tensor_outputs,
                              use_two_residuals,
                              axes_vec,
                              elementwise_affine,
                              eps,
                              use_bias,
                              input->data_type,
                              name);
  assert(tensor_outputs[0] != nullptr);
  assert(tensor_outputs[1] != nullptr);
  DEBUG_PRINT("[ResidualLayerNorm] input %p, residual1 %p, residual2 "
              "%p, output0: %p, "
              "output1: %p, use_two_residuals: %d, elementwise_affine %d, eps "
              "%f, use_bias: %d, name %s",
              input,
              residual1,
              residual2,
              tensor_outputs[0],
              tensor_outputs[1],
              use_two_residuals,
              elementwise_affine,
              eps,
              use_bias,
              name);
  flexflow_tensor_t *tensor_outputs_wrapped =
      (flexflow_tensor_t *)calloc(2, sizeof(flexflow_tensor_t));
  tensor_outputs_wrapped[0] = FFCObjectWrapper::wrap(tensor_outputs[0]);
  tensor_outputs_wrapped[1] = FFCObjectWrapper::wrap(tensor_outputs[1]);
  return tensor_outputs_wrapped;
}

flexflow_tensor_t *flexflow_model_add_add_bias_residual_layer_norm(
    flexflow_model_t handle_,
    const flexflow_tensor_t input_,
    const flexflow_tensor_t residual_,
    int n,
    int *axes,
    bool elementwise_affine,
    float eps,
    bool use_bias,
    char const *name) {
  FFModel *handle = FFCObjectWrapper::unwrap(handle_);
  const Tensor input = FFCObjectWrapper::unwrap(input_);
  const Tensor residual = FFCObjectWrapper::unwrap(residual_);
  Tensor tensor_outputs[2];
  std::vector<int> axes_vec;
  for (int i = 0; i < n; i++) {
    axes_vec.push_back(axes[i]);
  }
  handle->add_bias_residual_layer_norm(input,
                                       residual,
                                       tensor_outputs,
                                       axes_vec,
                                       elementwise_affine,
                                       eps,
                                       use_bias,
                                       input->data_type,
                                       name);
  assert(tensor_outputs[0] != nullptr);
  assert(tensor_outputs[1] != nullptr);
  DEBUG_PRINT("[AddBiasResidualLayerNorm] input %p, residual %p, output0: %p, "
              "output1: %p, elementwise_affine %d, eps "
              "%f, use_bias %d, name %s",
              input,
              residual,
              tensor_outputs[0],
              tensor_outputs[1],
              elementwise_affine,
              eps,
              use_bias,
              name);
  flexflow_tensor_t *tensor_outputs_wrapped =
      (flexflow_tensor_t *)calloc(2, sizeof(flexflow_tensor_t));
  tensor_outputs_wrapped[0] = FFCObjectWrapper::wrap(tensor_outputs[0]);
  tensor_outputs_wrapped[1] = FFCObjectWrapper::wrap(tensor_outputs[1]);
  return tensor_outputs_wrapped;
}

flexflow_tensor_t
    flexflow_model_add_sigmoid_silu_multi(flexflow_model_t handle_,
                                          const flexflow_tensor_t input1_,
                                          const flexflow_tensor_t input2_,
                                          char const *name) {
  FFModel *handle = FFCObjectWrapper::unwrap(handle_);
  const Tensor input1 = FFCObjectWrapper::unwrap(input1_);
  const Tensor input2 = FFCObjectWrapper::unwrap(input2_);
  Tensor tensor =
      handle->sigmoid_silu_multi(input1, input2, input1->data_type, name);
  DEBUG_PRINT("[SigmoidSiluMulti] new Tensor %p, input1 %p, input2 %p, name %s",
              tensor,
              input1,
              input2,
              name);
  return FFCObjectWrapper::wrap(tensor);
}

flexflow_tensor_t flexflow_model_add_batch_matmul(flexflow_model_t handle_,
                                                  const flexflow_tensor_t a_,
                                                  const flexflow_tensor_t b_,
                                                  int a_seq_length_dim,
                                                  int b_seq_length_dim) {
  FFModel *handle = FFCObjectWrapper::unwrap(handle_);
  Tensor a = FFCObjectWrapper::unwrap(a_);
  Tensor b = FFCObjectWrapper::unwrap(b_);
  Tensor tensor =
      handle->batch_matmul(a, b, a_seq_length_dim, b_seq_length_dim);
  DEBUG_PRINT("[BatchMatMul] new Tensor %p, a %p, b %p", tensor, a, b);
  return FFCObjectWrapper::wrap(tensor);
}

flexflow_tensor_t flexflow_model_add_dense(
    flexflow_model_t handle_,
    const flexflow_tensor_t input_,
    int out_dim,
    enum ActiMode activation /* AC_MODE_NONE */,
    bool use_bias /* true */,
    enum DataType data_type /*DT_FLOAT*/,
    flexflow_op_t shared_op_,
    flexflow_initializer_t kernel_initializer_,
    flexflow_initializer_t bias_initializer_,
    enum RegularizerMode kernel_reg_type /* REG_MODE_NONE */,
    float kernel_reg_lambda,
    char const *name) {
  FFModel *handle = FFCObjectWrapper::unwrap(handle_);
  const Tensor input = FFCObjectWrapper::unwrap_const(input_);
  Layer *shared_op = FFCObjectWrapper::unwrap(shared_op_);
  Initializer *kernel_initializer =
      FFCObjectWrapper::unwrap(kernel_initializer_);
  Initializer *bias_initializer = FFCObjectWrapper::unwrap(bias_initializer_);
  Tensor tensor = handle->dense(input,
                                out_dim,
                                activation,
                                use_bias,
                                data_type,
                                shared_op,
                                kernel_initializer,
                                bias_initializer,
                                kernel_reg_type,
                                kernel_reg_lambda,
                                name);
  DEBUG_PRINT("[Dense] new Tensor 2D %p (%d, %d, %d, %d), input %p, out_dim "
              "%d, activation %d, use_bias %d, shared_op %p, kernel_init %p, "
              "bias_init %p, name %s",
              tensor,
              tensor->dims[0],
              tensor->dims[1],
              tensor->dims[2],
              tensor->dims[3],
              input,
              out_dim,
              activation,
              use_bias,
              shared_op,
              kernel_initializer,
              bias_initializer,
              name);
  return FFCObjectWrapper::wrap(tensor);
}

flexflow_tensor_t flexflow_model_add_concat(flexflow_model_t handle_,
                                            int n,
                                            flexflow_tensor_t *input_,
                                            int axis,
                                            char const *name) {
  FFModel *handle = FFCObjectWrapper::unwrap(handle_);
  Tensor tensor;
  std::vector<Tensor> input_vec;
  char cbuffer[256];
  char *cbuffer_ptr = cbuffer;
  sprintf(cbuffer_ptr, "[Concat] input tensor");
  cbuffer_ptr += 21;
  for (int i = 0; i < n; i++) {
    Tensor t = FFCObjectWrapper::unwrap(input_[i]);
    input_vec.push_back(t);
    if (i < 10) {
      sprintf(cbuffer_ptr, "%p ", t);
      cbuffer_ptr += 15;
    }
  }
  tensor = handle->concat(n, input_vec.data(), axis, name);
  sprintf(cbuffer_ptr, ", concat new Tensor %p", tensor);
  DEBUG_PRINT("%s, n %d, axis %d, name %s", cbuffer, n, axis, name);
  return FFCObjectWrapper::wrap(tensor);
}

void flexflow_model_add_split(flexflow_model_t handle_,
                              flexflow_tensor_t input_,
                              int n,
                              flexflow_tensor_t *outputs_,
                              int *split,
                              int axis,
                              char const *name) {
  FFModel *handle = FFCObjectWrapper::unwrap(handle_);
  Tensor input = FFCObjectWrapper::unwrap(input_);
  std::vector<int> split_vec;
  Tensor *outputs = new Tensor[n];
  for (int i = 0; i < n; i++) {
    split_vec.push_back(split[i]);
  }
  handle->split(input, outputs, split_vec, axis, name);
  for (int i = 0; i < n; i++) {
    outputs_[i] = FFCObjectWrapper::wrap(outputs[i]);
  }
  char cbuffer[256];
  char *cbuffer_ptr = cbuffer;
  sprintf(cbuffer_ptr, "[Split] input tensor %p output tensors ", input);
  cbuffer_ptr += 51;
  for (int i = 0; i < n; i++) {
    sprintf(cbuffer_ptr, "%p ", outputs_[i].impl);
    cbuffer_ptr += 15;
    if (i >= 10) {
      break;
    }
  }
  DEBUG_PRINT("%s, n %d, axis %d, name %s", cbuffer, n, axis, name);
  delete[] outputs;
}

flexflow_tensor_t flexflow_model_add_flat(flexflow_model_t handle_,
                                          flexflow_tensor_t input_,
                                          char const *name) {
  FFModel *handle = FFCObjectWrapper::unwrap(handle_);
  Tensor input = FFCObjectWrapper::unwrap(input_);
  Tensor tensor = handle->flat(input, name);
  DEBUG_PRINT(
      "[Flat] new Tensor 4D %p, input %p, name %s", tensor, input, name);
  return FFCObjectWrapper::wrap(tensor);
}

flexflow_tensor_t flexflow_model_add_gather(flexflow_model_t handle_,
                                            const flexflow_tensor_t input_,
                                            const flexflow_tensor_t index_,
                                            int dim,
                                            char const *name) {
  FFModel *handle = FFCObjectWrapper::unwrap(handle_);
  Tensor input = FFCObjectWrapper::unwrap(input_);
  Tensor index = FFCObjectWrapper::unwrap(index_);
  Tensor tensor = handle->gather(input, index, dim, name);
  DEBUG_PRINT("[Gather] new Tensor %p, input %p, index %p, dim %d name %s",
              tensor,
              input,
              index,
              dim,
              name);
  return FFCObjectWrapper::wrap(tensor);
}

flexflow_tensor_t flexflow_model_add_softmax(flexflow_model_t handle_,
                                             const flexflow_tensor_t input_,
                                             int dim,
                                             bool last_layer,
                                             char const *name) {
  FFModel *handle = FFCObjectWrapper::unwrap(handle_);
  Tensor input = FFCObjectWrapper::unwrap(input_);
<<<<<<< HEAD
  Tensor tensor = handle->softmax(input, dim, input->data_type, name);
=======
  Tensor tensor = handle->softmax(input, dim, last_layer, name);
>>>>>>> f65044dc
  DEBUG_PRINT(
      "[Softmax] new Tensor %p, input %p, name %s", tensor, input, name);
  return FFCObjectWrapper::wrap(tensor);
}

flexflow_tensor_t flexflow_model_add_transpose(flexflow_model_t handle_,
                                               const flexflow_tensor_t input_,
                                               int n,
                                               int *perm,
                                               char const *name) {
  FFModel *handle = FFCObjectWrapper::unwrap(handle_);
  Tensor input = FFCObjectWrapper::unwrap(input_);
  std::vector<int> perm_vec;
  for (int i = 0; i < n; i++) {
    perm_vec.push_back(perm[i]);
  }
  Tensor tensor = handle->transpose(input, perm_vec, name);
  DEBUG_PRINT("[Transpose] new Tensor %p, input %p, n %d, name %s",
              tensor,
              input,
              n,
              name);
  return FFCObjectWrapper::wrap(tensor);
}

flexflow_tensor_t flexflow_model_add_reshape(flexflow_model_t handle_,
                                             const flexflow_tensor_t input_,
                                             int n,
                                             int *shape,
                                             char const *name) {
  FFModel *handle = FFCObjectWrapper::unwrap(handle_);
  Tensor input = FFCObjectWrapper::unwrap(input_);
  std::vector<int> shape_vec;
  for (int i = 0; i < n; i++) {
    shape_vec.push_back(shape[i]);
  }
  Tensor tensor = handle->reshape(input, shape_vec, name);
  DEBUG_PRINT("[Reshape] new Tensor %p, input %p, n %d, name %s",
              tensor,
              input,
              n,
              name);
  return FFCObjectWrapper::wrap(tensor);
}

flexflow_tensor_t flexflow_model_add_reverse(flexflow_model_t handle_,
                                             const flexflow_tensor_t input_,
                                             int axis,
                                             char const *name) {
  FFModel *handle = FFCObjectWrapper::unwrap(handle_);
  Tensor input = FFCObjectWrapper::unwrap(input_);
  Tensor tensor = handle->reverse(input, axis, name);
  DEBUG_PRINT("[Reverse] new Tensor %p, input %p, axis %d, name %s",
              tensor,
              input,
              axis,
              name);
  return FFCObjectWrapper::wrap(tensor);
}

flexflow_tensor_t
    flexflow_model_add_scalar_multiply(flexflow_model_t handle_,
                                       const flexflow_tensor_t input_,
                                       float const scalar,
                                       bool inplace,
                                       char const *name) {
  FFModel *handle = FFCObjectWrapper::unwrap(handle_);
  Tensor input = FFCObjectWrapper::unwrap(input_);
  Tensor tensor = handle->scalar_multiply(input, scalar, inplace, name);
  DEBUG_PRINT("[Scalar multiply] new Tensor %p, input %p, scalar %f, name %s",
              tensor,
              input,
              scalar,
              name);
  return FFCObjectWrapper::wrap(tensor);
}

flexflow_tensor_t flexflow_model_add_scalar_add(flexflow_model_t handle_,
                                                const flexflow_tensor_t input_,
                                                float const scalar,
                                                bool inplace,
                                                char const *name) {
  FFModel *handle = FFCObjectWrapper::unwrap(handle_);
  Tensor input = FFCObjectWrapper::unwrap(input_);
  Tensor tensor = handle->scalar_add(input, scalar, inplace, name);
  DEBUG_PRINT("[Scalar addition] new Tensor %p, input %p, scalar %f, name %s",
              tensor,
              input,
              scalar,
              name);
  return FFCObjectWrapper::wrap(tensor);
}

flexflow_tensor_t flexflow_model_add_scalar_sub(flexflow_model_t handle_,
                                                const flexflow_tensor_t input_,
                                                float const scalar,
                                                bool inplace,
                                                char const *name) {
  FFModel *handle = FFCObjectWrapper::unwrap(handle_);
  Tensor input = FFCObjectWrapper::unwrap(input_);
  Tensor tensor = handle->scalar_sub(input, scalar, inplace, name);
  DEBUG_PRINT(
      "[Scalar subtraction] new Tensor %p, input %p, scalar %f, name %s",
      tensor,
      input,
      scalar,
      name);
  return FFCObjectWrapper::wrap(tensor);
}

flexflow_tensor_t
    flexflow_model_add_scalar_truediv(flexflow_model_t handle_,
                                      const flexflow_tensor_t input_,
                                      float const scalar,
                                      bool inplace,
                                      char const *name) {
  FFModel *handle = FFCObjectWrapper::unwrap(handle_);
  Tensor input = FFCObjectWrapper::unwrap(input_);
  Tensor tensor = handle->scalar_truediv(input, scalar, inplace, name);
  DEBUG_PRINT(
      "[Scalar true division] new Tensor %p, input %p, scalar %f, name %s",
      tensor,
      input,
      scalar,
      name);
  return FFCObjectWrapper::wrap(tensor);
}

flexflow_tensor_t flexflow_model_add_gelu(flexflow_model_t handle_,
                                          const flexflow_tensor_t input_,
                                          char const *name) {
  FFModel *handle = FFCObjectWrapper::unwrap(handle_);
  Tensor input = FFCObjectWrapper::unwrap(input_);
  Tensor tensor = handle->gelu(input, name);
  DEBUG_PRINT("[GeLU] new Tensor %p, input %p, name %s", tensor, input, name);
  return FFCObjectWrapper::wrap(tensor);
}

flexflow_tensor_t flexflow_model_add_identity(flexflow_model_t handle_,
                                              const flexflow_tensor_t input_,
                                              char const *name) {
  FFModel *handle = FFCObjectWrapper::unwrap(handle_);
  Tensor input = FFCObjectWrapper::unwrap(input_);
  Tensor tensor = handle->identity(input, name);
  DEBUG_PRINT(
      "[Identity] new Tensor %p, input %p, name %s", tensor, input, name);
  return FFCObjectWrapper::wrap(tensor);
}

flexflow_tensor_t flexflow_model_add_relu(flexflow_model_t handle_,
                                          const flexflow_tensor_t input_,
                                          bool inplace,
                                          char const *name) {
  FFModel *handle = FFCObjectWrapper::unwrap(handle_);
  Tensor input = FFCObjectWrapper::unwrap(input_);
  Tensor tensor = handle->relu(input, name);
  DEBUG_PRINT("[Relu] new Tensor %p, input %p, name %s", tensor, input, name);
  return FFCObjectWrapper::wrap(tensor);
}

flexflow_tensor_t flexflow_model_add_sigmoid(flexflow_model_t handle_,
                                             const flexflow_tensor_t input_,
                                             char const *name) {
  FFModel *handle = FFCObjectWrapper::unwrap(handle_);
  Tensor input = FFCObjectWrapper::unwrap(input_);
  Tensor tensor = handle->sigmoid(input, name);
  DEBUG_PRINT(
      "[Sigmoid] new Tensor %p, input %p, name %s", tensor, input, name);
  return FFCObjectWrapper::wrap(tensor);
}

flexflow_tensor_t flexflow_model_add_tanh(flexflow_model_t handle_,
                                          const flexflow_tensor_t input_,
                                          char const *name) {
  FFModel *handle = FFCObjectWrapper::unwrap(handle_);
  Tensor input = FFCObjectWrapper::unwrap(input_);
  Tensor tensor = handle->tanh(input, name);
  DEBUG_PRINT("[Tanh] new Tensor %p, input %p, name %s", tensor, input, name);
  return FFCObjectWrapper::wrap(tensor);
}

flexflow_tensor_t flexflow_model_add_elu(flexflow_model_t handle_,
                                         const flexflow_tensor_t input_,
                                         bool inplace,
                                         char const *name) {
  FFModel *handle = FFCObjectWrapper::unwrap(handle_);
  Tensor input = FFCObjectWrapper::unwrap(input_);
  Tensor tensor = handle->elu(input, name);
  DEBUG_PRINT("[Elu] new Tensor %p, input %p, name %s", tensor, input, name);
  return FFCObjectWrapper::wrap(tensor);
}

flexflow_tensor_t flexflow_model_add_dropout(flexflow_model_t handle_,
                                             const flexflow_tensor_t input_,
                                             float rate,
                                             unsigned long long seed,
                                             char const *name) {
  FFModel *handle = FFCObjectWrapper::unwrap(handle_);
  Tensor input = FFCObjectWrapper::unwrap(input_);
  Tensor tensor = handle->dropout(input, rate, seed, name);
  DEBUG_PRINT("[Dropout] new Tensor %p, input %p, rate %f, seed %lld, name %s",
              tensor,
              input,
              rate,
              seed,
              name);
  return FFCObjectWrapper::wrap(tensor);
}

flexflow_tensor_t flexflow_model_add_multihead_attention(
    flexflow_model_t handle_,
    const flexflow_tensor_t query_,
    const flexflow_tensor_t key_,
    const flexflow_tensor_t value_,
    int embed_dim,
    int num_heads,
    int kdim,
    int vdim,
    float dropout,
    bool bias,
    bool add_bias_kv,
    bool add_zero_attn,
    flexflow_initializer_t kernel_initializer_,
    char const *name) {
  FFModel *handle = FFCObjectWrapper::unwrap(handle_);
  Tensor query = FFCObjectWrapper::unwrap(query_);
  Tensor key = FFCObjectWrapper::unwrap(key_);
  Tensor value = FFCObjectWrapper::unwrap(value_);
  Initializer *kernel_initializer =
      FFCObjectWrapper::unwrap(kernel_initializer_);
  Tensor tensor = handle->multihead_attention(query,
                                              key,
                                              value,
                                              embed_dim,
                                              num_heads,
                                              kdim,
                                              vdim,
                                              dropout,
                                              bias,
                                              add_bias_kv,
                                              add_zero_attn,
                                              query->data_type,
                                              kernel_initializer,
                                              name);
  DEBUG_PRINT("[MultiHeadAttention] new Tensor %p, query %p, key %p, value %p, "
              "embed_dim %d, num_heads %d, kdim %d, vdim %d, dropout %f, bias "
              "%d, add_bias_kv %d, add_zero_attn %d, kernel_init %p, name %s",
              tensor,
              query,
              key,
              value,
              embed_dim,
              num_heads,
              kdim,
              vdim,
              dropout,
              bias,
              add_bias_kv,
              add_zero_attn,
              kernel_initializer,
              name);
  return FFCObjectWrapper::wrap(tensor);
}

flexflow_tensor_t flexflow_model_add_inc_multihead_self_attention(
    flexflow_model_t handle_,
    const flexflow_tensor_t input_,
    int embed_dim,
    int num_heads,
    int kdim,
    int vdim,
    float dropout,
    bool bias,
    bool add_bias_kv,
    bool add_zero_attn,
    enum DataType data_type,
    flexflow_initializer_t kernel_initializer_,
    bool apply_rotary_embedding,
    bool scaling_query,
    float scaling_factor,
    bool qk_prod_scaling,
    bool position_bias,
    char const *name) {
  FFModel *handle = FFCObjectWrapper::unwrap(handle_);
  Tensor input = FFCObjectWrapper::unwrap(input_);
  Initializer *kernel_initializer =
      FFCObjectWrapper::unwrap(kernel_initializer_);
  Tensor tensor = handle->inc_multihead_self_attention(input,
                                                       embed_dim,
                                                       num_heads,
                                                       kdim,
                                                       vdim,
                                                       dropout,
                                                       bias,
                                                       add_bias_kv,
                                                       add_zero_attn,
                                                       data_type,
                                                       kernel_initializer,
                                                       apply_rotary_embedding,
                                                       scaling_query,
                                                       scaling_factor,
                                                       qk_prod_scaling,
                                                       position_bias,
                                                       name);
  return FFCObjectWrapper::wrap(tensor);
}

flexflow_tensor_t flexflow_model_add_spec_inc_multihead_self_attention(
    flexflow_model_t handle_,
    const flexflow_tensor_t input_,
    int embed_dim,
    int num_heads,
    int kdim,
    int vdim,
    float dropout,
    bool bias,
    bool add_bias_kv,
    bool add_zero_attn,
    enum DataType data_type,
    flexflow_initializer_t kernel_initializer_,
    bool apply_rotary_embedding,
    bool scaling_query,
    float scaling_factor,
    bool qk_prod_scaling,
    bool position_bias,
    char const *name) {
  FFModel *handle = FFCObjectWrapper::unwrap(handle_);
  Tensor input = FFCObjectWrapper::unwrap(input_);
  Initializer *kernel_initializer =
      FFCObjectWrapper::unwrap(kernel_initializer_);
  Tensor tensor =
      handle->spec_inc_multihead_self_attention(input,
                                                embed_dim,
                                                num_heads,
                                                kdim,
                                                vdim,
                                                dropout,
                                                bias,
                                                add_bias_kv,
                                                add_zero_attn,
                                                data_type,
                                                kernel_initializer,
                                                apply_rotary_embedding,
                                                scaling_query,
                                                scaling_factor,
                                                qk_prod_scaling,
                                                position_bias,
                                                name);
  return FFCObjectWrapper::wrap(tensor);
}

flexflow_tensor_t flexflow_model_add_inc_multihead_self_attention_verify(
    flexflow_model_t handle_,
    const flexflow_tensor_t input_,
    int embed_dim,
    int num_heads,
    int kdim,
    int vdim,
    float dropout,
    bool bias,
    bool add_bias_kv,
    bool add_zero_attn,
    enum DataType data_type,
    flexflow_initializer_t kernel_initializer_,
    bool apply_rotary_embedding,
    bool scaling_query,
    float scaling_factor,
    bool qk_prod_scaling,
    bool position_bias,
    char const *name) {
  FFModel *handle = FFCObjectWrapper::unwrap(handle_);
  Tensor input = FFCObjectWrapper::unwrap(input_);
  Initializer *kernel_initializer =
      FFCObjectWrapper::unwrap(kernel_initializer_);
  Tensor tensor =
      handle->inc_multihead_self_attention_verify(input,
                                                  embed_dim,
                                                  num_heads,
                                                  kdim,
                                                  vdim,
                                                  dropout,
                                                  bias,
                                                  add_bias_kv,
                                                  add_zero_attn,
                                                  data_type,
                                                  kernel_initializer,
                                                  apply_rotary_embedding,
                                                  scaling_query,
                                                  scaling_factor,
                                                  qk_prod_scaling,
                                                  position_bias,
                                                  name);
  return FFCObjectWrapper::wrap(tensor);
}

flexflow_tensor_t flexflow_model_add_inc_multiquery_self_attention(
    flexflow_model_t handle_,
    const flexflow_tensor_t input_,
    int embed_dim,
    int num_q_heads,
    int num_kv_heads,
    int kdim,
    int vdim,
    float dropout,
    bool bias,
    bool add_bias_kv,
    bool add_zero_attn,
    enum DataType data_type,
    flexflow_initializer_t kernel_initializer_,
    bool apply_rotary_embedding,
    bool scaling_query,
    float scaling_factor,
    bool qk_prod_scaling,
    bool position_bias,
    char const *name) {
  FFModel *handle = FFCObjectWrapper::unwrap(handle_);
  Tensor input = FFCObjectWrapper::unwrap(input_);
  Initializer *kernel_initializer =
      FFCObjectWrapper::unwrap(kernel_initializer_);
  Tensor tensor = handle->inc_multiquery_self_attention(input,
                                                        embed_dim,
                                                        num_q_heads,
                                                        num_kv_heads,
                                                        kdim,
                                                        vdim,
                                                        dropout,
                                                        bias,
                                                        add_bias_kv,
                                                        add_zero_attn,
                                                        data_type,
                                                        kernel_initializer,
                                                        apply_rotary_embedding,
                                                        scaling_query,
                                                        scaling_factor,
                                                        qk_prod_scaling,
                                                        position_bias,
                                                        name);
  return FFCObjectWrapper::wrap(tensor);
}

flexflow_tensor_t flexflow_model_add_spec_inc_multiquery_self_attention(
    flexflow_model_t handle_,
    const flexflow_tensor_t input_,
    int embed_dim,
    int num_q_heads,
    int num_kv_heads,
    int kdim,
    int vdim,
    float dropout,
    bool bias,
    bool add_bias_kv,
    bool add_zero_attn,
    enum DataType data_type,
    flexflow_initializer_t kernel_initializer_,
    bool apply_rotary_embedding,
    bool scaling_query,
    float scaling_factor,
    bool qk_prod_scaling,
    bool position_bias,
    char const *name) {
  FFModel *handle = FFCObjectWrapper::unwrap(handle_);
  Tensor input = FFCObjectWrapper::unwrap(input_);
  Initializer *kernel_initializer =
      FFCObjectWrapper::unwrap(kernel_initializer_);
  Tensor tensor =
      handle->spec_inc_multiquery_self_attention(input,
                                                 embed_dim,
                                                 num_q_heads,
                                                 num_kv_heads,
                                                 kdim,
                                                 vdim,
                                                 dropout,
                                                 bias,
                                                 add_bias_kv,
                                                 add_zero_attn,
                                                 data_type,
                                                 kernel_initializer,
                                                 apply_rotary_embedding,
                                                 scaling_query,
                                                 scaling_factor,
                                                 qk_prod_scaling,
                                                 position_bias,
                                                 name);
  return FFCObjectWrapper::wrap(tensor);
}

flexflow_tensor_t flexflow_model_add_inc_multiquery_self_attention_verify(
    flexflow_model_t handle_,
    const flexflow_tensor_t input_,
    int embed_dim,
    int num_q_heads,
    int num_kv_heads,
    int kdim,
    int vdim,
    float dropout,
    bool bias,
    bool add_bias_kv,
    bool add_zero_attn,
    enum DataType data_type,
    flexflow_initializer_t kernel_initializer_,
    bool apply_rotary_embedding,
    bool scaling_query,
    float scaling_factor,
    bool qk_prod_scaling,
    bool position_bias,
    char const *name) {
  FFModel *handle = FFCObjectWrapper::unwrap(handle_);
  Tensor input = FFCObjectWrapper::unwrap(input_);
  Initializer *kernel_initializer =
      FFCObjectWrapper::unwrap(kernel_initializer_);
  Tensor tensor =
      handle->inc_multiquery_self_attention_verify(input,
                                                   embed_dim,
                                                   num_q_heads,
                                                   num_kv_heads,
                                                   kdim,
                                                   vdim,
                                                   dropout,
                                                   bias,
                                                   add_bias_kv,
                                                   add_zero_attn,
                                                   data_type,
                                                   kernel_initializer,
                                                   apply_rotary_embedding,
                                                   scaling_query,
                                                   scaling_factor,
                                                   qk_prod_scaling,
                                                   position_bias,
                                                   name);
  return FFCObjectWrapper::wrap(tensor);
}

flexflow_tensor_t flexflow_model_add_rms_norm(flexflow_model_t handle_,
                                              const flexflow_tensor_t input_,
                                              float eps,
                                              int dim,
                                              char const *name) {
  FFModel *handle = FFCObjectWrapper::unwrap(handle_);
  Tensor input = FFCObjectWrapper::unwrap(input_);
  Tensor tensor = handle->rms_norm(input, eps, dim, input->data_type, name);
  return FFCObjectWrapper::wrap(tensor);
}

flexflow_tensor_t *
    flexflow_model_add_residual_rms_norm(flexflow_model_t handle_,
                                         const flexflow_tensor_t input1_,
                                         const flexflow_tensor_t input2_,
                                         float eps,
                                         int dim,
                                         char const *name) {
  FFModel *handle = FFCObjectWrapper::unwrap(handle_);
  Tensor input1 = FFCObjectWrapper::unwrap(input1_);
  Tensor input2 = FFCObjectWrapper::unwrap(input2_);
  Tensor tensor_outputs[2];
  handle->residual_rms_norm(
      input1, input2, tensor_outputs, eps, dim, input1->data_type, name);
  assert(tensor_outputs[0] != nullptr);
  assert(tensor_outputs[1] != nullptr);
  flexflow_tensor_t *tensor_outputs_wrapped =
      (flexflow_tensor_t *)calloc(2, sizeof(flexflow_tensor_t));
  tensor_outputs_wrapped[0] = FFCObjectWrapper::wrap(tensor_outputs[0]);
  tensor_outputs_wrapped[1] = FFCObjectWrapper::wrap(tensor_outputs[1]);
  return tensor_outputs_wrapped;
}

flexflow_tensor_t flexflow_model_add_arg_top_k(flexflow_model_t handle_,
                                               const flexflow_tensor_t input_,
                                               int k,
                                               bool sorted,
                                               bool speculative_decoding,
                                               char const *name) {
  FFModel *handle = FFCObjectWrapper::unwrap(handle_);
  Tensor input = FFCObjectWrapper::unwrap(input_);
  Tensor tensor =
      handle->arg_top_k(input, k, sorted, speculative_decoding, name);
  return FFCObjectWrapper::wrap(tensor);
}

flexflow_tensor_t flexflow_model_add_beam_top_k(flexflow_model_t handle_,
                                                const flexflow_tensor_t input_,
                                                int max_beam_size,
                                                bool sorted,
                                                char const *name) {
  FFModel *handle = FFCObjectWrapper::unwrap(handle_);
  Tensor input = FFCObjectWrapper::unwrap(input_);
  Tensor tensor = handle->beam_top_k(input, max_beam_size, sorted, name);
  return FFCObjectWrapper::wrap(tensor);
}

flexflow_tensor_t flexflow_model_add_sampling(flexflow_model_t handle_,
                                              const flexflow_tensor_t input_,
                                              float top_p,
                                              char const *name) {
  FFModel *handle = FFCObjectWrapper::unwrap(handle_);
  Tensor input = FFCObjectWrapper::unwrap(input_);
  Tensor tensor = handle->sampling(input, top_p, name);
  return FFCObjectWrapper::wrap(tensor);
}

flexflow_tensor_t flexflow_model_add_argmax(flexflow_model_t handle_,
                                            const flexflow_tensor_t input_,
                                            bool beam_search,
                                            char const *name) {
  FFModel *handle = FFCObjectWrapper::unwrap(handle_);
  Tensor input = FFCObjectWrapper::unwrap(input_);
  Tensor tensor = handle->argmax(input, beam_search, name);
  return FFCObjectWrapper::wrap(tensor);
}

void flexflow_model_set_sgd_optimizer(flexflow_model_t handle_,
                                      flexflow_sgd_optimizer_t optimizer_) {
  FFModel *handle = FFCObjectWrapper::unwrap(handle_);
  SGDOptimizer *optimizer = FFCObjectWrapper::unwrap(optimizer_);
  handle->optimizer = static_cast<Optimizer *>(optimizer);
}

void flexflow_model_set_adam_optimizer(flexflow_model_t handle_,
                                       flexflow_adam_optimizer_t optimizer_) {
  FFModel *handle = FFCObjectWrapper::unwrap(handle_);
  AdamOptimizer *optimizer = FFCObjectWrapper::unwrap(optimizer_);
  handle->optimizer = static_cast<Optimizer *>(optimizer);
}

void flexflow_model_print_layers(flexflow_model_t handle_, int id) {
  FFModel *handle = FFCObjectWrapper::unwrap(handle_);
  handle->print_layers(id);
}

flexflow_op_t flexflow_model_get_layer_by_id(flexflow_model_t handle_,
                                             int layer_id) {
  FFModel *handle = FFCObjectWrapper::unwrap(handle_);
  Layer *layer = handle->layers[layer_id];
  return FFCObjectWrapper::wrap(layer);
}

flexflow_op_t flexflow_model_get_last_layer(flexflow_model_t handle_) {
  FFModel *handle = FFCObjectWrapper::unwrap(handle_);
  Layer *layer = handle->layers.back();
  return FFCObjectWrapper::wrap(layer);
}

flexflow_tensor_t flexflow_model_get_parameter_by_id(flexflow_model_t handle_,
                                                     int layer_id) {
  assert(false);
}

flexflow_perf_metrics_t
    flexflow_model_get_perf_metrics(flexflow_model_t handle_) {
  FFModel *handle = FFCObjectWrapper::unwrap(handle_);
  PerfMetrics *perf_metrics = new PerfMetrics();
  *perf_metrics = handle->current_metrics.get_result<PerfMetrics>();
  DEBUG_PRINT("[Model] create PerfMetrics %p, train_correct %d",
              perf_metrics,
              perf_metrics->train_correct);
  return FFCObjectWrapper::wrap(perf_metrics);
}

void flexflow_model_set_transformer_layer_id(flexflow_model_t handle_, int id) {
  FFModel *handle = FFCObjectWrapper::unwrap(handle_);
  handle->set_transformer_layer_id(id);
}

void flexflow_model_generate(flexflow_model_t handle_,
                             int num_requests,
                             char const **input_texts,
                             int max_num_chars,
                             char **output_texts,
                             int max_seq_length,
                             int **output_length_and_tokens) {
  FFModel *handle = FFCObjectWrapper::unwrap(handle_);
  std::vector<std::string> prompts;
  for (int i = 0; i < num_requests; i++) {
    std::string const text_str(input_texts[i]);
    prompts.push_back(text_str);
    DEBUG_PRINT("[Model] generate[%d] %p %s %i",
                i,
                handle,
                text_str.c_str(),
                max_seq_length);
  }
  std::vector<GenerationResult> results =
      handle->generate(prompts, max_seq_length);
  // If the prompt exceeds max seq len, check that we return the prompt with no
  // additional token. Otherwise, check that the output does not exceed the max
  // sequence length.
  for (int i = 0; i < num_requests; i++) {
    assert(results[i].output_tokens.size() <= max_seq_length ||
           results[i].output_tokens.size() == results[i].input_tokens.size());
    output_length_and_tokens[i][0] = results[i].output_tokens.size();
    std::copy(results[i].output_tokens.begin(),
              results[i].output_tokens.end(),
              output_length_and_tokens[i] + 1);
    std::memcpy(output_texts[i],
                results[i].output_text.c_str(),
                results[i].output_text.length());
  }
  // return FFCObjectWrapper::wrap(&results[0]);
}

void flexflow_model_set_position_offset(flexflow_model_t handle_,
                                        int const offset) {
  FFModel *handle = FFCObjectWrapper::unwrap(handle_);
  handle->set_position_offset(offset);
}

// -----------------------------------------------------------------------
// Tensor
// -----------------------------------------------------------------------

flexflow_tensor_t flexflow_tensor_create(flexflow_model_t model_,
                                         int num_dims,
                                         int const *dims,
                                         enum DataType data_type,
                                         bool create_grad /* true */) {
  Tensor tensor;
  FFModel *model = FFCObjectWrapper::unwrap(model_);
  if (num_dims == 1) {
    tensor = model->create_tensor<1>(dims, data_type, NULL, create_grad);
    DEBUG_PRINT("[Tensor] new 1D %p (%d, %d, %d, %d)",
                tensor,
                tensor->dims[0],
                tensor->dims[1],
                tensor->dims[2],
                tensor->dims[3]);
  } else if (num_dims == 2) {
    tensor = model->create_tensor<2>(dims, data_type, NULL, create_grad);
    DEBUG_PRINT("[Tensor] new 2D %p (%d, %d, %d, %d)",
                tensor,
                tensor->dims[0],
                tensor->dims[1],
                tensor->dims[2],
                tensor->dims[3]);
  } else if (num_dims == 3) {
    tensor = model->create_tensor<3>(dims, data_type, NULL, create_grad);
    DEBUG_PRINT("[Tensor] new 3D %p (%d, %d, %d, %d)",
                tensor,
                tensor->dims[0],
                tensor->dims[1],
                tensor->dims[2],
                tensor->dims[3]);
  } else if (num_dims == 4) {
    tensor = model->create_tensor<4>(dims, data_type, NULL, create_grad);
    DEBUG_PRINT("[Tensor] new 4D %p (%d, %d, %d, %d)",
                tensor,
                tensor->dims[0],
                tensor->dims[1],
                tensor->dims[2],
                tensor->dims[3]);
#if MAX_TENSOR_DIM >= 5
  } else if (num_dims == 5) {
    tensor = model->create_tensor<5>(dims, data_type, NULL, create_grad);
    DEBUG_PRINT("[Tensor] new 5D %p (%d, %d, %d, %d, %d)",
                tensor,
                tensor->dims[0],
                tensor->dims[1],
                tensor->dims[2],
                tensor->dims[3],
                tensor->dims[4]);
#endif
  } else {
    assert(0);
  }
  // printf("[create_tensor()] %d %d %d\n",
  // tensor->region.get_index_space().get_id(),
  // tensor->region.get_field_space().get_id(), tensor->region.get_tree_id());
  return FFCObjectWrapper::wrap(tensor);
}

void flexflow_tensor_map(flexflow_model_t model_,
                         flexflow_tensor_t tensor_,
                         flexflow_op_t op_) {
  assert(false);
}

flexflow_tensor_t flexflow_constant_create(flexflow_model_t model_,
                                           int num_dims,
                                           int const *dims,
                                           float value,
                                           enum DataType data_type) {
  Tensor tensor;
  FFModel *model = FFCObjectWrapper::unwrap(model_);
  if (num_dims == 1) {
    tensor = model->create_constant<1>(dims, value, data_type);
    DEBUG_PRINT("[Tensor] new 1D %p (%d, %d, %d, %d)",
                tensor,
                tensor->dims[0],
                tensor->dims[1],
                tensor->dims[2],
                tensor->dims[3]);
  } else if (num_dims == 2) {
    tensor = model->create_constant<2>(dims, value, data_type);
    DEBUG_PRINT("[Tensor] new 2D %p (%d, %d, %d, %d)",
                tensor,
                tensor->dims[0],
                tensor->dims[1],
                tensor->dims[2],
                tensor->dims[3]);
  } else if (num_dims == 3) {
    tensor = model->create_constant<3>(dims, value, data_type);
    DEBUG_PRINT("[Tensor] new 3D %p (%d, %d, %d, %d)",
                tensor,
                tensor->dims[0],
                tensor->dims[1],
                tensor->dims[2],
                tensor->dims[3]);
  } else if (num_dims == 4) {
    tensor = model->create_constant<4>(dims, value, data_type);
    DEBUG_PRINT("[Tensor] new 4D %p (%d, %d, %d, %d)",
                tensor,
                tensor->dims[0],
                tensor->dims[1],
                tensor->dims[2],
                tensor->dims[3]);
#if MAX_TENSOR_DIM >= 5
  } else if (num_dims == 5) {
    tensor = model->create_constant<5>(dims, value, data_type);
    DEBUG_PRINT("[Tensor] new 5D %p (%d, %d, %d, %d, %d)",
                tensor,
                tensor->dims[0],
                tensor->dims[1],
                tensor->dims[2],
                tensor->dims[3],
                tensor->dims[4]);
#endif
  } else {
    assert(0);
  }
  return FFCObjectWrapper::wrap(tensor);
}

void flexflow_tensor_destroy(flexflow_tensor_t handle_) {
  Tensor handle = FFCObjectWrapper::unwrap(handle_);
  DEBUG_PRINT("[Tensor] delete %p", handle);
  delete handle;
}

void flexflow_tensor_inline_map(flexflow_tensor_t handle_,
                                flexflow_model_t model_,
                                flexflow_config_t config_) {
  Tensor handle = FFCObjectWrapper::unwrap(handle_);
  FFModel *model = FFCObjectWrapper::unwrap(model_);
  ParallelTensor tensor;
  model->get_parallel_tensor_from_tensor(handle, tensor);
  FFConfig *config = FFCObjectWrapper::unwrap(config_);
  tensor->inline_map(*config);
}

void flexflow_tensor_inline_unmap(flexflow_tensor_t handle_,
                                  flexflow_model_t model_,
                                  flexflow_config_t config_) {
  Tensor handle = FFCObjectWrapper::unwrap(handle_);
  FFModel *model = FFCObjectWrapper::unwrap(model_);
  ParallelTensor tensor;
  model->get_parallel_tensor_from_tensor(handle, tensor);
  FFConfig *config = FFCObjectWrapper::unwrap(config_);
  tensor->inline_unmap(*config);
}

float *flexflow_tensor_get_raw_ptr_float(flexflow_tensor_t handle_,
                                         flexflow_model_t model_,
                                         flexflow_config_t config_) {
  Tensor handle = FFCObjectWrapper::unwrap(handle_);
  FFModel *model = FFCObjectWrapper::unwrap(model_);
  FFConfig *config = FFCObjectWrapper::unwrap(config_);
  ParallelTensor ptensor;
  model->get_parallel_tensor_from_tensor(handle, ptensor);
  float *raw_ptr = ptensor->get_raw_ptr<float>(*config);
  return raw_ptr;
}

int32_t *flexflow_tensor_get_raw_ptr_int32(flexflow_tensor_t handle_,
                                           flexflow_model_t model_,
                                           flexflow_config_t config_) {
  Tensor handle = FFCObjectWrapper::unwrap(handle_);
  FFModel *model = FFCObjectWrapper::unwrap(model_);
  FFConfig *config = FFCObjectWrapper::unwrap(config_);
  ParallelTensor ptensor;
  model->get_parallel_tensor_from_tensor(handle, ptensor);
  int32_t *raw_ptr = ptensor->get_raw_ptr<int32_t>(*config);
  return raw_ptr;
}

int flexflow_tensor_get_num_dims(flexflow_tensor_t handle_) {
  Tensor handle = FFCObjectWrapper::unwrap(handle_);
  return handle->num_dims;
}

int flexflow_tensor_get_dim(flexflow_tensor_t handle_, int legion_axis) {
  Tensor handle = FFCObjectWrapper::unwrap(handle_);
  DEBUG_PRINT("[Tensor] get dims [%d, %d, %d, %d]",
              handle->dims[3],
              handle->dims[2],
              handle->dims[1],
              handle->dims[0]);
  return handle->dims[legion_axis];
}

int *flexflow_tensor_get_dims(flexflow_tensor_t handle_) {
  Tensor handle = FFCObjectWrapper::unwrap(handle_);
  DEBUG_PRINT("[Tensor] get dims [%d, %d, %d, %d]",
              handle->dims[3],
              handle->dims[2],
              handle->dims[1],
              handle->dims[0]);
  return &(handle->dims[0]);
}

int flexflow_tensor_get_data_type(flexflow_tensor_t handle_) {
  Tensor handle = FFCObjectWrapper::unwrap(handle_);
  return static_cast<int>(handle->data_type);
}

flexflow_op_t flexflow_tensor_get_owner_op(flexflow_tensor_t handle_) {
  Tensor handle = FFCObjectWrapper::unwrap(handle_);
  return FFCObjectWrapper::wrap_const(handle->owner_layer);
}

void flexflow_tensor_attach_raw_ptr(flexflow_tensor_t handle_,
                                    flexflow_model_t model_,
                                    flexflow_config_t config_,
                                    void *raw_ptr,
                                    bool column_major) {
  Tensor handle = FFCObjectWrapper::unwrap(handle_);
  FFModel *model = FFCObjectWrapper::unwrap(model_);
  FFConfig *config = FFCObjectWrapper::unwrap(config_);
  ParallelTensor ptensor;
  model->get_parallel_tensor_from_tensor(handle, ptensor);
  ptensor->attach_raw_ptr(*config, raw_ptr, column_major);
  DEBUG_PRINT("[Tensor] attach numpy array: ptr %p, column_major %d",
              raw_ptr,
              column_major);
}

void flexflow_tensor_detach_raw_ptr(flexflow_tensor_t handle_,
                                    flexflow_model_t model_,
                                    flexflow_config_t config_) {
  Tensor handle = FFCObjectWrapper::unwrap(handle_);
  FFModel *model = FFCObjectWrapper::unwrap(model_);
  FFConfig *config = FFCObjectWrapper::unwrap(config_);
  ParallelTensor ptensor;
  model->get_parallel_tensor_from_tensor(handle, ptensor);
  ptensor->detach_raw_ptr(*config);
}

bool flexflow_tensor_is_mapped(flexflow_tensor_t handle_) {
  assert(false && "Deprecated API");
}

bool flexflow_tensor_set_tensor_float(flexflow_tensor_t handle_,
                                      flexflow_model_t model_,
                                      int num_dim,
                                      int *dims,
                                      float const *data) {
  Tensor handle = FFCObjectWrapper::unwrap(handle_);
  FFModel *model = FFCObjectWrapper::unwrap(model_);
  std::vector<int> dims_vec;
  for (int i = 0; i < num_dim; i++) {
    dims_vec.push_back(dims[i]);
  }
  return handle->set_tensor<float>(model, dims_vec, data);
}

bool flexflow_tensor_get_tensor_float(flexflow_tensor_t handle_,
                                      flexflow_model_t model_,
                                      float *data,
                                      bool get_gradients) {
  Tensor handle = FFCObjectWrapper::unwrap(handle_);
  FFModel *model = FFCObjectWrapper::unwrap(model_);
  return handle->get_tensor<float>(model, data, get_gradients);
}

bool flexflow_tensor_set_tensor_int(flexflow_tensor_t handle_,
                                    flexflow_model_t model_,
                                    int num_dim,
                                    int *dims,
                                    int const *data) {
  Tensor handle = FFCObjectWrapper::unwrap(handle_);
  FFModel *model = FFCObjectWrapper::unwrap(model_);
  std::vector<int> dims_vec;
  for (int i = 0; i < num_dim; i++) {
    dims_vec.push_back(dims[i]);
  }
  return handle->set_tensor<int>(model, dims_vec, data);
}

bool flexflow_tensor_get_tensor_int(flexflow_tensor_t handle_,
                                    flexflow_model_t model_,
                                    int *data,
                                    bool get_gradients) {
  Tensor handle = FFCObjectWrapper::unwrap(handle_);
  FFModel *model = FFCObjectWrapper::unwrap(model_);
  return handle->get_tensor<int>(model, data, get_gradients);
}

bool flexflow_tensor_set_tensor_int64(flexflow_tensor_t handle_,
                                      flexflow_model_t model_,
                                      int num_dim,
                                      int *dims,
                                      int64_t const *data) {
  Tensor handle = FFCObjectWrapper::unwrap(handle_);
  FFModel *model = FFCObjectWrapper::unwrap(model_);
  std::vector<int> dims_vec;
  for (int i = 0; i < num_dim; i++) {
    dims_vec.push_back(dims[i]);
  }
  return handle->set_tensor<int64_t>(model, dims_vec, data);
}

bool flexflow_tensor_get_tensor_int64(flexflow_tensor_t handle_,
                                      flexflow_model_t model_,
                                      int64_t *data,
                                      bool get_gradients) {
  Tensor handle = FFCObjectWrapper::unwrap(handle_);
  FFModel *model = FFCObjectWrapper::unwrap(model_);
  return handle->get_tensor<int64_t>(model, data, get_gradients);
}

bool flexflow_model_get_output_tensor_float(flexflow_model_t model_,
                                            flexflow_tensor_t handle_,
                                            float *data,
                                            bool get_gradients) {
  FFModel *model = FFCObjectWrapper::unwrap(model_);
  Tensor handle = FFCObjectWrapper::unwrap(handle_);
  return handle->get_output_parallel_tensor<float>(model, data, get_gradients);
}

// -----------------------------------------------------------------------
// Parameter
// -----------------------------------------------------------------------

/*
bool
flexflow_parameter_set_weights_float(
  flexflow_parameter_t handle_,
  flexflow_model_t model_,
  int num_dim,
  int *dims,
  const float *data)
{
  Parameter handle = FFCObjectWrapper::unwrap(handle_);
  const FFModel *model = FFCObjectWrapper::unwrap_const(model_);
  std::vector<int> dims_vec;
  for (int i = 0; i < num_dim; i++ ) {
    dims_vec.push_back(dims[i]);
  }
  return handle->set_weights<float>(model, dims_vec, data);
}

bool
flexflow_parameter_get_weights_float(
  flexflow_parameter_t handle_,
  flexflow_model_t model_,
  float *data)
{
  Parameter *handle = FFCObjectWrapper::unwrap(handle_);
  const FFModel *model = FFCObjectWrapper::unwrap_const(model_);
  return handle->get_weights<float>(model, data);
}
*/

// -----------------------------------------------------------------------
// SGDOptimizer
// -----------------------------------------------------------------------

flexflow_sgd_optimizer_t
    flexflow_sgd_optimizer_create(flexflow_model_t model_,
                                  double lr,       /* 0.01f */
                                  double momentum, /* 0.0f */
                                  bool nesterov,   /* false */
                                  double weight_decay /* 0.0f */) {
  FFModel const *model = FFCObjectWrapper::unwrap_const(model_);
  SGDOptimizer *optimizer =
      new SGDOptimizer(model, lr, momentum, nesterov, weight_decay);
  DEBUG_PRINT("[SGDOptimizer] new %p", optimizer);
  return FFCObjectWrapper::wrap(optimizer);
}

void flexflow_sgd_optimizer_destroy(flexflow_sgd_optimizer_t handle_) {
  SGDOptimizer *handle = FFCObjectWrapper::unwrap(handle_);
  DEBUG_PRINT("[SGDOptimizer] delete %p", handle);
  delete handle;
}

void flexflow_sgd_optimizer_set_lr(flexflow_sgd_optimizer_t handle_,
                                   double lr) {
  SGDOptimizer *handle = FFCObjectWrapper::unwrap(handle_);
  handle->lr = lr;
}

// -----------------------------------------------------------------------
// AdamOptimizer
// -----------------------------------------------------------------------

flexflow_adam_optimizer_t
    flexflow_adam_optimizer_create(flexflow_model_t model_,
                                   double alpha /*0.001f*/,
                                   double beta1 /*0.9f*/,
                                   double beta2 /*0.999f*/,
                                   double weight_decay /*0.0f*/,
                                   double epsilon /*1e-8*/) {
  FFModel const *model = FFCObjectWrapper::unwrap_const(model_);
  AdamOptimizer *optimizer =
      new AdamOptimizer(model, alpha, beta1, beta2, weight_decay, epsilon);
  DEBUG_PRINT("AdamOptimizer new %p", optimizer);
  return FFCObjectWrapper::wrap(optimizer);
}

void flexflow_adam_optimizer_destroy(flexflow_adam_optimizer_t handle_) {
  AdamOptimizer *handle = FFCObjectWrapper::unwrap(handle_);
  DEBUG_PRINT("AdamOptimizer delete %p", handle);
  delete handle;
}

void flexflow_adam_optimizer_set_lr(flexflow_adam_optimizer_t handle_,
                                    double lr) {
  AdamOptimizer *handle = FFCObjectWrapper::unwrap(handle_);
  handle->alpha = lr;
}

// -----------------------------------------------------------------------
// Initializer
// -----------------------------------------------------------------------
flexflow_initializer_t flexflow_initializer_create_null() {
  Initializer *initializer = NULL;
  return FFCObjectWrapper::wrap(initializer);
}

// -----------------------------------------------------------------------
// GlorotUniform
// -----------------------------------------------------------------------

flexflow_glorot_uniform_initializer_t
    flexflow_glorot_uniform_initializer_create(int seed) {
  GlorotUniform *initializer = new GlorotUniform(seed);
  DEBUG_PRINT("[GlorotUniform] new %p", initializer);
  return FFCObjectWrapper::wrap(initializer);
}

void flexflow_glorot_uniform_initializer_destroy(
    flexflow_glorot_uniform_initializer_t handle_) {
  GlorotUniform *handle = FFCObjectWrapper::unwrap(handle_);
  DEBUG_PRINT("[GlorotUniform] delete %p", handle);
  delete handle;
}

// -----------------------------------------------------------------------
// ZeroInitializer
// -----------------------------------------------------------------------

flexflow_zero_initializer_t flexflow_zero_initializer_create(void) {
  ZeroInitializer *initializer = new ZeroInitializer();
  DEBUG_PRINT("[ZeroInitializer] new %p", initializer);
  return FFCObjectWrapper::wrap(initializer);
}

void flexflow_zero_initializer_destroy(flexflow_zero_initializer_t handle_) {
  ZeroInitializer *handle = FFCObjectWrapper::unwrap(handle_);
  DEBUG_PRINT("[ZeroInitializer] delete %p", handle);
  delete handle;
}

// -----------------------------------------------------------------------
// UniformInitializer
// -----------------------------------------------------------------------

flexflow_uniform_initializer_t
    flexflow_uniform_initializer_create(int seed, float min, float max) {
  UniformInitializer *initializer = new UniformInitializer(seed, min, max);
  DEBUG_PRINT("[UniformInitializer] new %p", initializer);
  return FFCObjectWrapper::wrap(initializer);
}

void flexflow_uniform_initializer_destroy(
    flexflow_uniform_initializer_t handle_) {
  UniformInitializer *handle = FFCObjectWrapper::unwrap(handle_);
  DEBUG_PRINT("[UniformInitializer] delete %p", handle);
  delete handle;
}

// -----------------------------------------------------------------------
// NormInitializer
// -----------------------------------------------------------------------

flexflow_norm_initializer_t
    flexflow_norm_initializer_create(int seed, float mean, float stddev) {
  NormInitializer *initializer = new NormInitializer(seed, mean, stddev);
  DEBUG_PRINT("[NormInitializer] new %p", initializer);
  return FFCObjectWrapper::wrap(initializer);
}

void flexflow_norm_initializer_destroy(flexflow_norm_initializer_t handle_) {
  NormInitializer *handle = FFCObjectWrapper::unwrap(handle_);
  DEBUG_PRINT("[NormInitializer] delete %p", handle);
  delete handle;
}

// -----------------------------------------------------------------------
// PerfMetrics
// -----------------------------------------------------------------------
void flexflow_per_metrics_destroy(flexflow_perf_metrics_t handle_) {
  PerfMetrics *handle = FFCObjectWrapper::unwrap(handle_);
  delete handle;
  DEBUG_PRINT("[PerfMetrics] delete PerfMetrics %p", handle);
}

float flexflow_per_metrics_get_accuracy(flexflow_perf_metrics_t handle_) {
  PerfMetrics *handle = FFCObjectWrapper::unwrap(handle_);
  float accuracy = handle->train_correct * 100.0f / handle->train_all;
  return accuracy;
}

// -----------------------------------------------------------------------
// NetConfig
// -----------------------------------------------------------------------
flexflow_net_config_t flexflow_net_config_create() {
  NetConfig *netconfig = new NetConfig();
  return FFCObjectWrapper::wrap(netconfig);
}

void flexflow_net_config_destroy(flexflow_net_config_t handle_) {
  NetConfig *handle = FFCObjectWrapper::unwrap(handle_);
  delete handle;
}

char const *
    flexflow_net_config_get_dataset_path(flexflow_net_config_t handle_) {
  NetConfig *handle = FFCObjectWrapper::unwrap(handle_);
  char const *cstr = handle->dataset_path.c_str();
  return cstr;
}

// -----------------------------------------------------------------------
// DLRMConfig
// -----------------------------------------------------------------------
flexflow_dlrm_config_t flexflow_dlrm_config_create() {
  DLRMConfig *netconfig = new DLRMConfig();
  return FFCObjectWrapper::wrap(netconfig);
}

void flexflow_dlrm_config_destroy(flexflow_dlrm_config_t handle_) {
  DLRMConfig *handle = FFCObjectWrapper::unwrap(handle_);
  delete handle;
}

char const *
    flexflow_dlrm_config_get_dataset_path(flexflow_dlrm_config_t handle_) {
  DLRMConfig *handle = FFCObjectWrapper::unwrap(handle_);
  char const *cstr = handle->dataset_path.c_str();
  return cstr;
}

char const *flexflow_dlrm_config_get_arch_interaction_op(
    flexflow_dlrm_config_t handle_) {
  DLRMConfig *handle = FFCObjectWrapper::unwrap(handle_);
  char const *cstr = handle->arch_interaction_op.c_str();
  return cstr;
}

int flexflow_dlrm_config_get_sparse_feature_size(
    flexflow_dlrm_config_t handle_) {
  DLRMConfig *handle = FFCObjectWrapper::unwrap(handle_);
  int result = handle->sparse_feature_size;
  return result;
}

int flexflow_dlrm_config_get_sigmoid_bot(flexflow_dlrm_config_t handle_) {
  DLRMConfig *handle = FFCObjectWrapper::unwrap(handle_);
  int result = handle->sigmoid_bot;
  return result;
}

int flexflow_dlrm_config_get_sigmoid_top(flexflow_dlrm_config_t handle_) {
  DLRMConfig *handle = FFCObjectWrapper::unwrap(handle_);
  int result = handle->sigmoid_top;
  return result;
}

int flexflow_dlrm_config_get_embedding_bag_size(
    flexflow_dlrm_config_t handle_) {
  DLRMConfig *handle = FFCObjectWrapper::unwrap(handle_);
  int result = handle->embedding_bag_size;
  return result;
}

float flexflow_dlrm_config_get_loss_threshold(flexflow_dlrm_config_t handle_) {
  DLRMConfig *handle = FFCObjectWrapper::unwrap(handle_);
  float result = handle->loss_threshold;
  return result;
}

int *flexflow_dlrm_config_get_mlp_bot(flexflow_dlrm_config_t handle_) {
  DLRMConfig *handle = FFCObjectWrapper::unwrap(handle_);
  handle->mlp_bot.insert(handle->mlp_bot.begin(), handle->mlp_bot.size());
  int *result = handle->mlp_bot.data();
  return result;
}

int *flexflow_dlrm_config_get_mlp_top(flexflow_dlrm_config_t handle_) {
  DLRMConfig *handle = FFCObjectWrapper::unwrap(handle_);
  handle->mlp_top.insert(handle->mlp_top.begin(), handle->mlp_top.size());
  int *result = handle->mlp_top.data();
  return result;
}

int *flexflow_dlrm_config_get_embedding_size(flexflow_dlrm_config_t handle_) {
  DLRMConfig *handle = FFCObjectWrapper::unwrap(handle_);
  handle->embedding_size.insert(handle->embedding_size.begin(),
                                handle->embedding_size.size());
  int *result = handle->embedding_size.data();
  return result;
}

// -----------------------------------------------------------------------
// Single Dataloader
// -----------------------------------------------------------------------

flexflow_single_dataloader_t
    flexflow_single_dataloader_create(flexflow_model_t ffmodel_,
                                      flexflow_tensor_t input_,
                                      flexflow_tensor_t full_input_,
                                      int num_samples,
                                      enum DataType data_type) {
  FFModel *ffmodel = FFCObjectWrapper::unwrap(ffmodel_);
  Tensor input = FFCObjectWrapper::unwrap(input_);
  Tensor full_input = FFCObjectWrapper::unwrap(full_input_);
  assert(input->parallel_tensor != nullptr);
  assert(full_input->parallel_tensor != nullptr);
  SingleDataLoader *dataloader =
      new SingleDataLoader(*ffmodel,
                           input->parallel_tensor,
                           full_input->parallel_tensor,
                           num_samples,
                           data_type);
  return FFCObjectWrapper::wrap(dataloader);
}

flexflow_single_dataloader_t
    flexflow_single_dataloader_create2(flexflow_model_t ffmodel_,
                                       flexflow_tensor_t input_,
                                       void *full_input_ptr,
                                       int num_samples,
                                       enum DataType data_type) {
  FFModel *ffmodel = FFCObjectWrapper::unwrap(ffmodel_);
  Tensor input = FFCObjectWrapper::unwrap(input_);
  assert(input->parallel_tensor != nullptr);
  SingleDataLoader *dataloader = new SingleDataLoader(
      *ffmodel, input->parallel_tensor, full_input_ptr, num_samples, data_type);
  return FFCObjectWrapper::wrap(dataloader);
}

void flexflow_single_dataloader_destroy(flexflow_single_dataloader_t handle_) {
  SingleDataLoader *handle = FFCObjectWrapper::unwrap(handle_);
  DEBUG_PRINT("[SingleDataLoader] delete %p", handle);
  delete handle;
}

void flexflow_single_dataloader_set_num_samples(
    flexflow_single_dataloader_t handle_, int samples) {
  SingleDataLoader *handle = FFCObjectWrapper::unwrap(handle_);
  handle->num_samples = samples;
  DEBUG_PRINT("[SingleDataloader] set number of samples %d", samples);
}

int flexflow_single_dataloader_get_num_samples(
    flexflow_single_dataloader_t handle_) {
  SingleDataLoader *handle = FFCObjectWrapper::unwrap(handle_);
  return handle->num_samples;
}

void flexflow_single_dataloader_reset(flexflow_single_dataloader_t handle_) {
  SingleDataLoader *handle = FFCObjectWrapper::unwrap(handle_);
  handle->reset();
}

void flowflow_single_dataloader_next_batch(flexflow_single_dataloader_t handle_,
                                           flexflow_model_t ffmodel_) {
  SingleDataLoader *handle = FFCObjectWrapper::unwrap(handle_);
  FFModel *ffmodel = FFCObjectWrapper::unwrap(ffmodel_);
  handle->next_batch(*ffmodel);
}

// -----------------------------------------------------------------------
// Timer
// -----------------------------------------------------------------------

double flexflow_get_current_time(flexflow_config_t config_) {
  FFConfig *config = FFCObjectWrapper::unwrap(config_);
  config->lg_hlr->issue_execution_fence(config->lg_ctx);
  TimingLauncher timer(MEASURE_MICRO_SECONDS);
  Future future =
      config->lg_hlr->issue_timing_measurement(config->lg_ctx, timer);
  future.get_void_result();
  double ts_start = Realm::Clock::current_time_in_microseconds();
  return ts_start;
}

// -----------------------------------------------------------------------
// Trace
// -----------------------------------------------------------------------

void flexflow_begin_trace(flexflow_config_t config_, int trace_id) {
  FFConfig *config = FFCObjectWrapper::unwrap(config_);
  config->lg_hlr->begin_trace(config->lg_ctx, trace_id);
}

void flexflow_end_trace(flexflow_config_t config_, int trace_id) {
  FFConfig *config = FFCObjectWrapper::unwrap(config_);
  config->lg_hlr->end_trace(config->lg_ctx, trace_id);
}

// -----------------------------------------------------------------------
// Op
// -----------------------------------------------------------------------

int flexflow_op_get_num_parameters(flexflow_op_t handle_) {
  Layer *handle = FFCObjectWrapper::unwrap(handle_);
  return handle->numWeights;
}

flexflow_tensor_t flexflow_op_get_parameter_by_id(flexflow_op_t handle_,
                                                  int id) {
  // assert(false && "TODO: implement a mapping function from parameter to
  // parallel parameter");
  Layer *handle = FFCObjectWrapper::unwrap(handle_);
  Tensor tensor = handle->get_parameter(id);
  return FFCObjectWrapper::wrap(tensor);
}

int flexflow_op_get_num_inputs(flexflow_op_t handle_) {
  Layer *handle = FFCObjectWrapper::unwrap(handle_);
  return handle->numInputs;
}

flexflow_tensor_t flexflow_op_get_input_by_id(flexflow_op_t handle_, int id) {
  Layer *handle = FFCObjectWrapper::unwrap(handle_);
  Tensor tensor = handle->inputs[id];
  return FFCObjectWrapper::wrap(tensor);
}

int flexflow_op_get_num_outputs(flexflow_op_t handle_) {
  Layer *handle = FFCObjectWrapper::unwrap(handle_);
  return handle->numOutputs;
}

flexflow_tensor_t flexflow_op_get_output_by_id(flexflow_op_t handle_, int id) {
  Layer *handle = FFCObjectWrapper::unwrap(handle_);
  Tensor tensor = handle->outputs[id];
  return FFCObjectWrapper::wrap(tensor);
}

void flexflow_op_init(flexflow_op_t handle_, flexflow_model_t model_) {
  assert(false && "Deprecated API");
}

void flexflow_op_forward(flexflow_op_t handle_, flexflow_model_t model_) {
  assert(false && "Deprecated API");
}

// -----------------------------------------------------------------------
// NetConfig implementation
// -----------------------------------------------------------------------
NetConfig::NetConfig(void) {
  InputArgs const &command_args = Runtime::get_input_args();
  char **argv = command_args.argv;
  int argc = command_args.argc;
  for (int i = 1; i < argc; i++) {
    if (!strcmp(argv[i], "--dataset")) {
      dataset_path = std::string(argv[++i]);
      continue;
    }
  }
}

// -----------------------------------------------------------------------
// DLRMConfig implementation
// -----------------------------------------------------------------------
DLRMConfig::DLRMConfig(void)
    : sparse_feature_size(2), sigmoid_bot(-1), sigmoid_top(-1),
      embedding_bag_size(1), loss_threshold(0.0f), arch_interaction_op("cat"),
      dataset_path("") {
  embedding_size.push_back(4);
  mlp_bot.push_back(4);
  mlp_bot.push_back(2);
  mlp_top.push_back(8);
  mlp_top.push_back(2);

  InputArgs const &command_args = Runtime::get_input_args();
  char **argv = command_args.argv;
  int argc = command_args.argc;
  for (int i = 1; i < argc; i++) {
    if (!strcmp(argv[i], "--arch-sparse-feature-size")) {
      sparse_feature_size = atoi(argv[++i]);
      continue;
    }
    if (!strcmp(argv[i], "--arch-embedding-size")) {
      std::stringstream ss((std::string(argv[++i])));
      std::string word;
      embedding_size.clear();
      while (std::getline(ss, word, '-')) {
        embedding_size.push_back(std::stoi(word));
      }
      continue;
    }
    if (!strcmp(argv[i], "--embedding-bag-size")) {
      embedding_bag_size = atoi(argv[++i]);
      continue;
    }
    if (!strcmp(argv[i], "--arch-mlp-bot")) {
      std::stringstream ss((std::string(argv[++i])));
      std::string word;
      mlp_bot.clear();
      while (std::getline(ss, word, '-')) {
        mlp_bot.push_back(std::stoi(word));
      }
      continue;
    }
    if (!strcmp(argv[i], "--arch-mlp-top")) {
      std::stringstream ss((std::string(argv[++i])));
      std::string word;
      mlp_top.clear();
      while (std::getline(ss, word, '-')) {
        mlp_top.push_back(std::stoi(word));
      }
      continue;
    }
    if (!strcmp(argv[i], "--loss-threshold")) {
      loss_threshold = atof(argv[++i]);
      continue;
    }
    if (!strcmp(argv[i], "--sigmoid-top")) {
      sigmoid_top = atoi(argv[++i]);
      continue;
    }
    if (!strcmp(argv[i], "--sigmoid-bot")) {
      sigmoid_bot = atoi(argv[++i]);
      continue;
    }
    if (!strcmp(argv[i], "--arch-interaction-op")) {
      arch_interaction_op = std::string(argv[++i]);
      continue;
    }
    if (!strcmp(argv[i], "--dataset")) {
      dataset_path = std::string(argv[++i]);
      continue;
    }
  }
}

// -----------------------------------------------------------------------
// Registration
// -----------------------------------------------------------------------

void flexflow_registration_callback(Machine machine,
                                    Runtime *runtime,
                                    std::set<Processor> const &local_procs) {
  InputArgs const &command_args = Runtime::get_input_args();
  char **argv = command_args.argv;
  int argc = command_args.argc;
  bool enable_control_replication = true;
  for (int i = 1; i < argc; i++) {
    if (!strcmp(argv[i], "--disable-control-replication")) {
      enable_control_replication = false;
      continue;
    }
  }
  register_flexflow_internal_tasks(runtime, false, enable_control_replication);
  SingleDataLoader::register_cpu_tasks(
      runtime, false, enable_control_replication);
  SingleDataLoader::register_gpu_tasks(
      runtime, false, enable_control_replication);
}

void flexflow_perform_registration(void) {
#ifdef FF_USE_NCCL
  // Set NCCL environment
  // This needs to be set, otherwise NCCL will try to use group kernel launches,
  // which are not compatible with the Realm CUDA hijack.
  setenv("NCCL_LAUNCH_MODE", "PARALLEL", true);
#endif
  Runtime::perform_registration_callback(flexflow_registration_callback,
                                         true /*global*/);
  Runtime::perform_registration_callback(FFMapper::update_mappers,
                                         true /*global*/);
}

// -----------------------------------------------------------------------
// BatchConfig
// -----------------------------------------------------------------------

flexflow_batch_config_t flexflow_batch_config_create(void) {
  BatchConfig *config = new BatchConfig();
  DEBUG_PRINT("[BatchConfig] new %p", config);
  return FFCObjectWrapper::wrap(config);
}

void flexflow_batch_config_destroy(flexflow_batch_config_t handle_) {
  BatchConfig *handle = FFCObjectWrapper::unwrap(handle_);
  DEBUG_PRINT("[BatchConfig] delete %p", handle);
  delete handle;
}

// -----------------------------------------------------------------------
// TreeVerifyBatchConfig
// -----------------------------------------------------------------------

flexflow_tree_verify_batch_config_t
    flexflow_tree_verify_batch_config_create(void) {
  TreeVerifyBatchConfig *config = new TreeVerifyBatchConfig();
  DEBUG_PRINT("[TreeVerifyBatchConfig] new %p", config);
  return FFCObjectWrapper::wrap(config);
}

void flexflow_tree_verify_batch_config_destroy(
    flexflow_tree_verify_batch_config_t handle_) {
  TreeVerifyBatchConfig *handle = FFCObjectWrapper::unwrap(handle_);
  DEBUG_PRINT("[TreeVerifyBatchConfig] delete %p", handle);
  delete handle;
}

// -----------------------------------------------------------------------
// BeamSearchBatchConfig
// -----------------------------------------------------------------------

flexflow_beam_search_batch_config_t
    flexflow_beam_search_batch_config_create(void) {
  BeamSearchBatchConfig *config = new BeamSearchBatchConfig();
  DEBUG_PRINT("[BeamSearchBatchConfig] new %p", config);
  return FFCObjectWrapper::wrap(config);
}

void flexflow_beam_search_batch_config_destroy(
    flexflow_beam_search_batch_config_t handle_) {
  BeamSearchBatchConfig *handle = FFCObjectWrapper::unwrap(handle_);
  DEBUG_PRINT("[BeamSearchBatchConfig] delete %p", handle);
  delete handle;
}

// -----------------------------------------------------------------------
// RequestManager
// -----------------------------------------------------------------------

flexflow_request_manager_t flexflow_request_manager_get_request_manager(void) {
  RequestManager *rm = RequestManager::get_request_manager();
  DEBUG_PRINT("[RequestManager] get %p", rm);
  return FFCObjectWrapper::wrap(rm);
}

void flexflow_request_manager_set_max_requests_per_batch(
    flexflow_request_manager_t handle_, int max_num_requests) {
  RequestManager *handle = FFCObjectWrapper::unwrap(handle_);
  handle->set_max_requests_per_batch(max_num_requests);
  DEBUG_PRINT("[RequestManager] set max_requests_per_batch %d",
              max_num_requests);
}

void flexflow_request_manager_set_max_tokens_per_batch(
    flexflow_request_manager_t handle_, int max_num_tokens) {
  RequestManager *handle = FFCObjectWrapper::unwrap(handle_);
  handle->set_max_tokens_per_batch(max_num_tokens);
  DEBUG_PRINT("[RequestManager] set max_tokens_per_batch %d", max_num_tokens);
}

void flexflow_request_manager_set_max_spec_tree_token_num(
    flexflow_request_manager_t handle_, int max_num_tokens) {
  RequestManager *handle = FFCObjectWrapper::unwrap(handle_);
  handle->set_max_spec_tree_token_num(max_num_tokens);
  DEBUG_PRINT("[RequestManager] set max_spec_tree_token_num %d",
              max_num_tokens);
}

void flexflow_request_manager_set_max_sequence_length(
    flexflow_request_manager_t handle_, int max_seq_length) {
  RequestManager *handle = FFCObjectWrapper::unwrap(handle_);
  handle->set_max_sequence_length(max_seq_length);
  DEBUG_PRINT("[RequestManager] set max_sequence_length %d", max_seq_length);
}

void flexflow_request_manager_register_tokenizer(
    flexflow_request_manager_t handle_,
    enum ModelType model_type,
    int bos_token_id,
    int eos_token_id,
    char const *tokenizer_filepath) {
  RequestManager *handle = FFCObjectWrapper::unwrap(handle_);
  assert(tokenizer_filepath != nullptr &&
         "Cannot convert nullptr char * to std::string");
  std::string const tokenizer_filepath_str(tokenizer_filepath);
  handle->register_tokenizer(
      model_type, bos_token_id, eos_token_id, tokenizer_filepath_str);
  DEBUG_PRINT(
      "[RequestManager] register tokenizer %p %s", handle, tokenizer_filepath);
}

void flexflow_request_manager_register_output_filepath(
    flexflow_request_manager_t handle_, char const *output_filepath) {
  RequestManager *handle = FFCObjectWrapper::unwrap(handle_);
  assert(output_filepath != nullptr &&
         "Cannot convert nullptr char * to std::string");
  std::string const output_filepath_str(output_filepath);
  handle->register_output_filepath(output_filepath_str);
  DEBUG_PRINT("[RequestManager] register output filepath %p %s",
              handle,
              output_filepath);
}

int flexflow_request_manager_register_ssm_model(
    flexflow_request_manager_t handle_, flexflow_model_t model_handle_) {
  RequestManager *handle = FFCObjectWrapper::unwrap(handle_);
  FFModel *model_handle = FFCObjectWrapper::unwrap(model_handle_);
  DEBUG_PRINT("[RequestManager] register ssm %p %p", handle, model_handle);
  return handle->register_ssm_model(model_handle);
}

void flexflow_request_manager_start_background_server(
    flexflow_request_manager_t handle_, flexflow_model_t model_handle_) {
  RequestManager *handle = FFCObjectWrapper::unwrap(handle_);
  FFModel *model_handle = FFCObjectWrapper::unwrap(model_handle_);
  DEBUG_PRINT(
      "[RequestManager] start background server %p %p", handle, model_handle);
  handle->start_background_server(model_handle);
}

void flexflow_request_manager_terminate_background_server(
    flexflow_request_manager_t handle_) {
  RequestManager *handle = FFCObjectWrapper::unwrap(handle_);
  DEBUG_PRINT("[RequestManager] terminate background server %p", handle);
  handle->terminate_background_server();
}

// -----------------------------------------------------------------------
// InferenceManager
// -----------------------------------------------------------------------

flexflow_inference_manager_t
    flexflow_inference_manager_get_inference_manager() {
  InferenceManager *im = InferenceManager::get_inference_manager();
  DEBUG_PRINT("[InferenceManager] get %p", im);
  return FFCObjectWrapper::wrap(im);
}

void flexflow_inference_manager_compile_model_and_allocate_buffer(
    flexflow_inference_manager_t handle_, flexflow_model_t model_handle) {
  InferenceManager *handle = FFCObjectWrapper::unwrap(handle_);
  FFModel *model = FFCObjectWrapper::unwrap(model_handle);
  DEBUG_PRINT("[InferenceManager] compile_model_and_allocate_buffer %p",
              handle);
  handle->compile_model_and_allocate_buffer(model);
}

void flexflow_inference_manager_init_operators_inference(
    flexflow_inference_manager_t handle_, flexflow_model_t model_handle) {
  InferenceManager *handle = FFCObjectWrapper::unwrap(handle_);
  FFModel *model = FFCObjectWrapper::unwrap(model_handle);
  DEBUG_PRINT("[InferenceManager] init_operators_inference %p", handle);
  handle->init_operators_inference(model);
}

void flexflow_inference_manager_register_model_weights_loader(
    flexflow_inference_manager_t handle_,
    flexflow_model_t model_handle,
    flexflow_file_data_loader_t loader_handle) {
  InferenceManager *handle = FFCObjectWrapper::unwrap(handle_);
  FFModel *model = FFCObjectWrapper::unwrap(model_handle);
  FileDataLoader *loader = FFCObjectWrapper::unwrap(loader_handle);
  DEBUG_PRINT("[InferenceManager] register_model_weights_loader %p %p %p",
              handle,
              model,
              loader);
  handle->register_model_weights_loader(model, loader);
}

// -----------------------------------------------------------------------
// FileDataLoader
// -----------------------------------------------------------------------

flexflow_file_data_loader_t
    flexflow_file_data_loader_create(char const *weight_file_path,
                                     int num_q_heads,
                                     int num_kv_heads,
                                     int hidden_dim,
                                     int qkv_inner_dim,
                                     int tensor_parallelism_degree,
                                     bool use_full_precision) {
  assert(weight_file_path != nullptr &&
         "Cannot convert nullptr char * to std::string");
  std::string const weight_file_path_str(weight_file_path);
  FileDataLoader *handle = new FileDataLoader("",
                                              weight_file_path_str,
                                              num_q_heads,
                                              num_kv_heads,
                                              hidden_dim,
                                              qkv_inner_dim,
                                              tensor_parallelism_degree,
                                              use_full_precision);
  DEBUG_PRINT("[FileDataLoader] new %p", handle);
  return FFCObjectWrapper::wrap(handle);
}

void flexflow_file_data_loader_destroy(flexflow_file_data_loader_t handle_) {
  FileDataLoader *handle = FFCObjectWrapper::unwrap(handle_);
  DEBUG_PRINT("[FileDataLoader] delete %p", handle);
  delete handle;
}

void flexflow_file_data_loader_load_weights(flexflow_file_data_loader_t handle_,
                                            flexflow_model_t model_handle_) {
  FileDataLoader *handle = FFCObjectWrapper::unwrap(handle_);
  FFModel *model = FFCObjectWrapper::unwrap(model_handle_);
  handle->load_weights(model);
}<|MERGE_RESOLUTION|>--- conflicted
+++ resolved
@@ -621,7 +621,6 @@
   for (int i = 0; i < n; i++) {
     axes_vec.push_back(axes[i]);
   }
-<<<<<<< HEAD
   Tensor tensor = handle->layer_norm(input,
                                      axes_vec,
                                      elementwise_affine,
@@ -629,10 +628,6 @@
                                      use_bias,
                                      input->data_type,
                                      name);
-=======
-  Tensor tensor = handle->layer_norm(
-      input, axes_vec, elementwise_affine, eps, input->data_type, name);
->>>>>>> f65044dc
   DEBUG_PRINT("[LayerNorm] new Tensor %p, input %p, elementwise_affine %d, eps "
               "%f, name %s",
               tensor,
@@ -925,11 +920,7 @@
                                              char const *name) {
   FFModel *handle = FFCObjectWrapper::unwrap(handle_);
   Tensor input = FFCObjectWrapper::unwrap(input_);
-<<<<<<< HEAD
-  Tensor tensor = handle->softmax(input, dim, input->data_type, name);
-=======
-  Tensor tensor = handle->softmax(input, dim, last_layer, name);
->>>>>>> f65044dc
+  Tensor tensor = handle->softmax(input, dim, input->data_type, last_layer, name);
   DEBUG_PRINT(
       "[Softmax] new Tensor %p, input %p, name %s", tensor, input, name);
   return FFCObjectWrapper::wrap(tensor);
