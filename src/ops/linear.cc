--- conflicted
+++ resolved
@@ -504,12 +504,8 @@
   m->use_bias = linear->use_bias;
   m->add_bias_only_once = linear->add_bias_only_once;
   m->profiling = linear->profiling;
-<<<<<<< HEAD
-  m->trainable_inputs[0] = linear->trainable_inputs[0];
-=======
   m->inference_debugging = linear->inference_debugging;
   m->trainableInputs[0] = linear->trainableInputs[0];
->>>>>>> 5e34846c
   m->weight_ptr_type = m->input_type[0];
   m->quantization_type = linear->quantization_type;
   m->offload = linear->offload;
