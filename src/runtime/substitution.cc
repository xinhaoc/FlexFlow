--- conflicted
+++ resolved
@@ -3757,11 +3757,7 @@
         assert(inList.size() == 1);
         Softmax *softmax = (Softmax *)node.ptr;
         new_op = new Softmax(
-<<<<<<< HEAD
-            *this, softmax->layer_guid, inputs[0], softmax->dim, NULL);
-=======
             *this, inputs[0], softmax->dim, softmax->last_layer, NULL);
->>>>>>> f65044dc
         break;
       }
       case OP_COMBINE: {
