/* Copyright 2023 CMU, Facebook, LANL, MIT, NVIDIA, and Stanford (alphabetical)
 *
 * Licensed under the Apache License, Version 2.0 (the "License");
 * you may not use this file except in compliance with the License.
 * You may obtain a copy of the License at
 *
 *     http://www.apache.org/licenses/LICENSE-2.0
 *
 * Unless required by applicable law or agreed to in writing, software
 * distributed under the License is distributed on an "AS IS" BASIS,
 * WITHOUT WARRANTIES OR CONDITIONS OF ANY KIND, either express or implied.
 * See the License for the specific language governing permissions and
 * limitations under the License.
 */

#include "flexflow/ops/arg_topk.h"
#include "flexflow/model.h"
#include "flexflow/utils/hash_utils.h"
#include "legion/legion_utilities.h"
#if defined(FF_USE_CUDA) || defined(FF_USE_HIP_CUDA)
#include "flexflow/utils/cuda_helper.h"
#else
#include "flexflow/utils/hip_helper.h"
#endif

namespace FlexFlow {
// declare Legion names
using Legion::ArgumentMap;
using Legion::Context;
using Legion::coord_t;
using Legion::Domain;
using Legion::Future;
using Legion::FutureMap;
using Legion::IndexLauncher;
using Legion::InlineLauncher;
using Legion::Machine;
using Legion::Memory;
using Legion::PhysicalRegion;
using Legion::Predicate;
using Legion::Rect;
using Legion::RegionRequirement;
using Legion::Runtime;
using Legion::Task;
using Legion::TaskArgument;
using Legion::TaskLauncher;
using PCG::Node;

// For an input tensor, computes the top k entries in each row
// (resp. vector along the last dimension). Thus,
// values.shape = indices.shape = input.shape[:-1] + [k]
Tensor FFModel::arg_top_k(const Tensor input,
                          int k,
                          bool sorted,
                          bool speculative_decoding,
                          char const *name) {
  Layer *li = new Layer(this,
                        OP_ARG_TOPK,
                        input->data_type,
                        name,
                        1 /*inputs*/,
                        0 /*weights*/,
                        speculative_decoding ? 2 : 1 /*outputs*/,
                        input);
  {
    int numdims = input->num_dims;
    int dims[MAX_TENSOR_DIM];
    for (int i = 0; i < numdims; i++) {
      dims[i] = input->dims[i];
    }
    dims[0] = k;
    // li->outputs[0] = create_tensor_legion_ordering(
    //     numdims, dims, input->data_type, li, 0, true /*create_grad*/);
    li->outputs[0] = create_tensor_legion_ordering(
        numdims, dims, DT_INT32, li, 0, false /*create_grad*/);
    if (speculative_decoding) {
      li->outputs[1] = create_tensor_legion_ordering(
          numdims, dims, DT_FLOAT, li, 1, false /*create_grad*/);
    }
  }
  li->add_int_property("k", k);
  li->add_int_property("sorted", sorted);
  li->add_int_property("speculative_decoding", speculative_decoding);
  layers.push_back(li);
  // outputs[0] = li->outputs[0];
  // outputs[1] = li->outputs[1];
  return li->outputs[0];
}

Op *ArgTopK::create_operator_from_layer(
    FFModel &model,
    Layer const *layer,
    std::vector<ParallelTensor> const &inputs) {
  long long value;
  layer->get_int_property("k", value);
  int k = value;
  layer->get_int_property("sorted", value);
  bool sorted = (bool)value;
  layer->get_int_property("speculative_decoding", value);
  bool speculative_decoding = (bool)value;

  return new ArgTopK(model,
                     layer->layer_guid,
                     inputs[0],
                     k,
                     sorted,
                     speculative_decoding,
                     layer->name);
}

ArgTopKParams ArgTopK::get_params() const {
  ArgTopKParams params;
  params.k = this->k;
  params.sorted = this->sorted;
  params.speculative_decoding = this->speculative_decoding;
  if (this->name != nullptr) {
    strcpy(params.name, this->name);
  }
  return params;
}

bool ArgTopKParams::is_valid(ParallelTensorShape const &) const {
  // topk is always valid
  return true;
}

bool operator==(ArgTopKParams const &lhs, ArgTopKParams const &rhs) {
  return lhs.k == rhs.k && lhs.sorted == rhs.sorted &&
         lhs.speculative_decoding == rhs.speculative_decoding;
}

ArgTopK::ArgTopK(FFModel &model,
                 LayerID const &_layer_guid,
                 const ParallelTensor _input,
                 int _k,
                 bool _sorted,
                 bool _speculative_decoding,
                 char const *name)
    : Op(model,
         OP_ARG_TOPK,
         _input->data_type,
         name,
         1 /*inputs*/,
         0 /*weights*/,
         _speculative_decoding ? 2 : 1 /*outputs*/,
         _input),
      k(_k), sorted(_sorted), speculative_decoding(_speculative_decoding) {
  // overwrite layer_guid
  layer_guid = _layer_guid;
  int numdim = inputs[0]->num_dims;
  ParallelDim dims[MAX_TENSOR_DIM];
  for (int i = 0; i < numdim; i++) {
    dims[i] = inputs[0]->dims[i];
  }

  dims[0].size = k;
  assert(inputs[0]->dims[0].degree == 1);
  assert(inputs[0]->dims[0].parallel_idx == -1);

  outputs[0] = model.create_parallel_tensor_legion_ordering(
      numdim, dims, DT_INT32, this, 0 /*owner_idx*/);
  if (_speculative_decoding) {
    outputs[1] = model.create_parallel_tensor_legion_ordering(
        numdim, dims, DT_FLOAT, this, 1 /*owner_idx*/);
  }
}

ArgTopK::ArgTopK(FFModel &model,
                 LayerID const &layer_guid,
                 ArgTopK const &other,
                 const ParallelTensor input)
    : ArgTopK(model,
              layer_guid,
              input,
              other.k,
              other.sorted,
              other.speculative_decoding,
              other.name) {}

ArgTopK::ArgTopK(FFModel &model,
                 ArgTopKParams const &params,
                 ParallelTensor const input,
                 char const *name)
    : ArgTopK(model,
              params.layer_guid,
              input,
              params.k,
              params.sorted,
              params.speculative_decoding,
              params.name) {}

void ArgTopK::init_inference(FFModel const &ff,
                             std::vector<ParallelTensor> const &batch_inputs,
                             std::vector<ParallelTensor> const &batch_outputs,
                             MachineView const *mv) {
  assert(check_output_input_weight_same_parallel_is());
  parallel_is = batch_outputs[0]->parallel_is;
  ArgumentMap argmap;
  Context ctx = ff.config.lg_ctx;
  Runtime *runtime = ff.config.lg_hlr;
  MachineView const *view = mv ? mv : &batch_outputs[0]->machine_view;
  size_t machine_view_hash = view->hash();
  set_argumentmap_for_init_inference(ff, argmap, batch_outputs[0]);
  IndexLauncher launcher(ARG_TOPK_INIT_TASK_ID,
                         parallel_is,
                         TaskArgument(this, sizeof(ArgTopK)),
                         argmap,
                         Predicate::TRUE_PRED,
                         false /*must*/,
                         0 /*mapper_id*/,
                         machine_view_hash);
  launcher.add_region_requirement(RegionRequirement(batch_inputs[0]->part,
                                                    0 /*projection id*/,
                                                    READ_ONLY,
                                                    EXCLUSIVE,
                                                    batch_inputs[0]->region));
  launcher.add_field(0, FID_DATA);
  launcher.add_region_requirement(RegionRequirement(batch_outputs[0]->part,
                                                    0 /*projection id*/,
                                                    WRITE_ONLY,
                                                    EXCLUSIVE,
                                                    batch_outputs[0]->region));
  launcher.add_field(1, FID_DATA);
  //   launcher.add_region_requirement(RegionRequirement(batch_outputs[1]->part,
  //                                                     0 /*projection id*/,
  //                                                     WRITE_ONLY,
  //                                                     EXCLUSIVE,
  //                                                     batch_outputs[1]->region));
  //   launcher.add_field(2, FID_DATA);
  FutureMap fm = runtime->execute_index_space(ctx, launcher);
  fm.wait_all_results();
  set_opmeta_from_futuremap_inference(ff, fm, batch_outputs[0]);
}

void ArgTopK::init(FFModel const &ff) {
  assert(check_output_input_weight_same_parallel_is());
  parallel_is = outputs[0]->parallel_is;
  ArgumentMap argmap;
  Context ctx = ff.config.lg_ctx;
  Runtime *runtime = ff.config.lg_hlr;
  set_argumentmap_for_init(ff, argmap);
  IndexLauncher launcher(ARG_TOPK_INIT_TASK_ID,
                         parallel_is,
                         TaskArgument(this, sizeof(ArgTopK)),
                         argmap,
                         Predicate::TRUE_PRED,
                         false /*must*/,
                         0 /*mapper_id*/,
                         outputs[0]->machine_view.hash());
  launcher.add_region_requirement(RegionRequirement(inputs[0]->part,
                                                    0 /*projection id*/,
                                                    READ_ONLY,
                                                    EXCLUSIVE,
                                                    inputs[0]->region));
  launcher.add_field(0, FID_DATA);
  launcher.add_region_requirement(RegionRequirement(outputs[0]->part,
                                                    0 /*projection id*/,
                                                    WRITE_ONLY,
                                                    EXCLUSIVE,
                                                    outputs[0]->region));
  launcher.add_field(1, FID_DATA);
  //   launcher.add_region_requirement(RegionRequirement(outputs[1]->part,
  //                                                     0 /*projection id*/,
  //                                                     WRITE_ONLY,
  //                                                     EXCLUSIVE,
  //                                                     outputs[1]->region));
  //   launcher.add_field(2, FID_DATA);
  FutureMap fm = runtime->execute_index_space(ctx, launcher);
  fm.wait_all_results();
  set_opmeta_from_futuremap(ff, fm);
}

OpMeta *ArgTopK::init_task(Task const *task,
                           std::vector<PhysicalRegion> const &regions,
                           Context ctx,
                           Runtime *runtime) {
  ArgTopK *topk = (ArgTopK *)task->args;
  FFHandler handle = *((FFHandler *)task->local_args);
  ArgTopKMeta *m = new ArgTopKMeta(handle, topk);
  m->profiling = topk->profiling;
  m->inference_debugging = topk->inference_debugging;
  m->sorted = topk->sorted;
  m->k = topk->k;
  std::strcpy(m->op_name, topk->name);
  m->layer_guid = topk->layer_guid;
  m->speculative_decoding = topk->speculative_decoding;
  return m;
}

void ArgTopK::forward(FFModel const &ff) {
  // ArgTopK does not support forward
  assert(false);
}

FutureMap ArgTopK::inference(FFModel const &ff,
                             BatchConfigFuture const &bc,
                             std::vector<ParallelTensor> const &batch_inputs,
                             std::vector<ParallelTensor> const &batch_outputs,
                             MachineView const *mv) {
  ArgumentMap argmap;
  Context ctx = ff.config.lg_ctx;
  Runtime *runtime = ff.config.lg_hlr;
  parallel_is = batch_outputs[0]->parallel_is;
  MachineView const *view = mv ? mv : &batch_outputs[0]->machine_view;
  set_argumentmap_for_inference(ff, argmap, batch_outputs[0]);
  size_t machine_view_hash = view->hash();
  /* std::cout << "ArgTopK op machine_view: " << *(MachineView const *)mv
            << std::endl; */
  if (speculative_decoding) {
    IndexLauncher launcher(ARG_TOPK_INF_SPECULATIVE_TASK_ID,
                           parallel_is,
                           TaskArgument(nullptr, 0),
                           argmap,
                           Predicate::TRUE_PRED,
                           false /*must*/,
                           0 /*mapper_id*/,
                           machine_view_hash);
    launcher.add_future(bc);
    launcher.add_region_requirement(RegionRequirement(batch_inputs[0]->part,
                                                      0 /*projection id*/,
                                                      READ_ONLY,
                                                      EXCLUSIVE,
                                                      batch_inputs[0]->region));
    launcher.add_field(0, FID_DATA);
    launcher.add_region_requirement(
        RegionRequirement(batch_outputs[0]->part,
                          0 /*projection id*/,
                          WRITE_ONLY,
                          EXCLUSIVE,
                          batch_outputs[0]->region));
    launcher.add_field(1, FID_DATA);

    launcher.add_region_requirement(
        RegionRequirement(batch_outputs[1]->part,
                          0 /*projection id*/,
                          WRITE_ONLY,
                          EXCLUSIVE,
                          batch_outputs[1]->region));
    launcher.add_field(2, FID_DATA);
    return runtime->execute_index_space(ctx, launcher);

  } else {
    IndexLauncher launcher(ARG_TOPK_INF_TASK_ID,
                           parallel_is,
                           TaskArgument(nullptr, 0),
                           argmap,
                           Predicate::TRUE_PRED,
                           false /*must*/,
                           0 /*mapper_id*/,
                           machine_view_hash);
    launcher.add_future(bc);
    launcher.add_region_requirement(RegionRequirement(batch_inputs[0]->part,
                                                      0 /*projection id*/,
                                                      READ_ONLY,
                                                      EXCLUSIVE,
                                                      batch_inputs[0]->region));
    launcher.add_field(0, FID_DATA);
    launcher.add_region_requirement(
        RegionRequirement(batch_outputs[0]->part,
                          0 /*projection id*/,
                          WRITE_ONLY,
                          EXCLUSIVE,
                          batch_outputs[0]->region));
    launcher.add_field(1, FID_DATA);
    return runtime->execute_index_space(ctx, launcher);
  }
}

InferenceResult
    ArgTopK::inference_task(Task const *task,
                            std::vector<PhysicalRegion> const &regions,
                            Context ctx,
                            Runtime *runtime) {
  assert(regions.size() == 2);
  assert(task->regions.size() == 2);
  // const ArgTopK* topk = (const ArgTopK*) task->args;
  BatchConfig const *bc = BatchConfig::from_future(task->futures[0]);
  if (bc->num_tokens == 0) {
    // Directly return for empty batch config
    InferenceResult ir;
    return ir;
  }
  ArgTopKMeta *m = *((ArgTopKMeta **)task->local_args);

  GenericTensorAccessorR input = helperGetGenericTensorAccessorRO(
      m->input_type[0], regions[0], task->regions[0], FID_DATA, ctx, runtime);
  GenericTensorAccessorW indices = helperGetGenericTensorAccessorWO(
      DT_INT32, regions[1], task->regions[1], FID_DATA, ctx, runtime);
  GenericTensorAccessorW probs;

<<<<<<< HEAD
  int batch_size = bc->num_active_infr_tokens();
  ArgTopK::forward_kernel_wrapper(m, input, indices, batch_size);
=======
  int batch_size = bc->num_active_tokens();
  ArgTopK::forward_kernel_wrapper(
      m, input, probs, indices, batch_size, nullptr);
>>>>>>> be28d718

  if (m->inference_debugging) {
    assert(task->index_point.get_dim() == 1);
    int shard_id = task->index_point.point_data[0];
    ArgTopK::save_inference_tensors_to_file(
        m, shard_id, bc, {input}, {}, {indices});
  }

  InferenceResult ir;
  copy_tensor_dev_to_host<BatchConfig::TokenId>(
      indices.get_int32_ptr(), ir.token_ids, batch_size);
  return ir;
}

BeamInferenceResult ArgTopK::inference_speculative_task(
    Task const *task,
    std::vector<PhysicalRegion> const &regions,
    Context ctx,
    Runtime *runtime) {
  assert(regions.size() == 3);
  assert(task->regions.size() == 3);
  BeamSearchBatchConfig const &bc =
      Future(task->futures[0]).get_result<BeamSearchBatchConfig>();
  if (bc.num_active_tokens() == 0) {
    // Directly return for empty batch config
    BeamInferenceResult ir;
    return ir;
  }
  ArgTopKMeta *m = *((ArgTopKMeta **)task->local_args);

  GenericTensorAccessorR input = helperGetGenericTensorAccessorRO(
      m->input_type[0], regions[0], task->regions[0], FID_DATA, ctx, runtime);
  GenericTensorAccessorW indices = helperGetGenericTensorAccessorWO(
      DT_INT32, regions[1], task->regions[1], FID_DATA, ctx, runtime);
  GenericTensorAccessorW probs = helperGetGenericTensorAccessorWO(
      DT_FLOAT, regions[2], task->regions[2], FID_DATA, ctx, runtime);

  int batch_size = bc.num_active_tokens();
  ArgTopK::forward_kernel_wrapper(m, input, probs, indices, batch_size, &bc);

  BeamInferenceResult ir;
  download_tensor<BatchConfig::TokenId>(
      indices.get_int32_ptr(), ir.token_ids, batch_size * m->k);
  download_tensor<float>(probs.get_float_ptr(), ir.probs, batch_size * m->k);
  return ir;
}

void ArgTopK::backward(FFModel const &ff) {
  // ArgTopK does not support backward
  assert(false);
}

void ArgTopK::serialize(Legion::Serializer &sez) const {
  sez.serialize(this->layer_guid.id);
  sez.serialize(this->layer_guid.transformer_layer_id);
  sez.serialize(this->layer_guid.model_id);
  sez.serialize(this->k);
  sez.serialize(this->sorted);
  sez.serialize(this->speculative_decoding);
  sez.serialize(strlen(this->name));
  sez.serialize(this->name, strlen(this->name));
}

Node ArgTopK::deserialize(FFModel &ff,
                          Legion::Deserializer &dez,
                          ParallelTensor inputs[],
                          int num_inputs) {
  assert(num_inputs == 1);
  size_t id, transformer_layer_id, deserialized_model_id;
  dez.deserialize(id);
  dez.deserialize(transformer_layer_id);
  dez.deserialize(deserialized_model_id);
  LayerID layer_guid(id, transformer_layer_id, deserialized_model_id);
  int k;
  bool sorted;
  bool speculative_decoding;
  dez.deserialize(k);
  dez.deserialize(sorted);
  dez.deserialize(speculative_decoding);
  size_t name_len;
  char name[MAX_OPNAME] = {0};
  dez.deserialize(name_len);
  dez.deserialize(name, name_len);
  ArgTopKParams params;
  params.layer_guid = layer_guid;
  params.k = k;
  params.sorted = sorted;
  params.speculative_decoding = speculative_decoding;
  strcpy(params.name, name);
  return ff.get_or_create_node<ArgTopK>(inputs[0], params);
}

Op *ArgTopK::materialize(FFModel &ff,
                         ParallelTensor inputs[],
                         int num_inputs) const {
  ArgTopKParams params = get_params();
  return new ArgTopK(ff, params, inputs[0], this->name);
}

bool ArgTopK::measure_operator_cost(Simulator *sim,
                                    MachineView const &mv,
                                    CostMetrics &cost_metrics) const {
  return false;
}

}; // namespace FlexFlow

namespace std {
size_t hash<FlexFlow::ArgTopKParams>::operator()(
    FlexFlow::ArgTopKParams const &params) const {
  size_t key = 0;
  hash_combine(key, params.layer_guid.id);
  hash_combine(key, params.k);
  hash_combine(key, params.sorted);
  hash_combine(key, params.speculative_decoding);
  return key;
}
}; // namespace std<|MERGE_RESOLUTION|>--- conflicted
+++ resolved
@@ -387,14 +387,9 @@
       DT_INT32, regions[1], task->regions[1], FID_DATA, ctx, runtime);
   GenericTensorAccessorW probs;
 
-<<<<<<< HEAD
   int batch_size = bc->num_active_infr_tokens();
-  ArgTopK::forward_kernel_wrapper(m, input, indices, batch_size);
-=======
-  int batch_size = bc->num_active_tokens();
   ArgTopK::forward_kernel_wrapper(
       m, input, probs, indices, batch_size, nullptr);
->>>>>>> be28d718
 
   if (m->inference_debugging) {
     assert(task->index_point.get_dim() == 1);
