--- conflicted
+++ resolved
@@ -192,15 +192,9 @@
       case OP_GELU: {
         input_grad[i] =
             (T)(output_grad[i] *
-<<<<<<< HEAD
-                (0.5 * static_cast<T>(erfc(-input[i] * M_SQRT1_2)) +
-                 0.5 * M_SQRT1_2 * input[i] *
-                     ((2 / sqrt(M_PI)) * exp(-input[i] * input[i] * 0.5))));
-=======
                 (0.5 * erfc(-input[i] * M_SQRT1_2) +
                  0.5 * M_SQRT1_2 * input[i] *
                      ((2 / sqrt(M_PI)) * exp(-input[i] * input[i] * 0.5f))));
->>>>>>> f65044dc
         break;
       }
       case OP_RSQRT: {
