--- conflicted
+++ resolved
@@ -155,11 +155,8 @@
     output_dims[OUT_CHANNELS].size = this->out_channels;
     output_dims[OUT_CHANNELS].degree = 1;
     output_dims[OUT_CHANNELS].parallel_idx = -1;
-<<<<<<< HEAD
     // Copy replica dim
     output_dims[num_dims - 1] = input->dims[input->num_dims - 1];
-=======
->>>>>>> f65044dc
     return num_dims;
   } else {
     int num_dims = input->num_dims;
@@ -170,11 +167,8 @@
     output_dims[OUT_CHANNELS].size = this->out_channels;
     output_dims[OUT_CHANNELS].degree = 1;
     output_dims[OUT_CHANNELS].parallel_idx = -1;
-<<<<<<< HEAD
     // Copy replica dim
     output_dims[num_dims - 1] = input->dims[input->num_dims - 1];
-=======
->>>>>>> f65044dc
     return num_dims;
   }
   // const int REPLICA = this->output_vocab_size_replica_dim();
