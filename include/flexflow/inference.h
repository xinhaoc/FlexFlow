--- conflicted
+++ resolved
@@ -33,113 +33,11 @@
 struct GenerationResult {
   using RequestGuid = BatchConfig::RequestGuid;
   using TokenId = BatchConfig::TokenId;
-<<<<<<< HEAD
-  RequestManager(ModelType model_type,
-                 std::string const &path,
-                 bool verbose = false,
-                 std::string output_filepath = "");
-  RequestManager();
-  size_t get_num_processed_requests();
-
-  int register_new_model(FFModel *model);
-
-  FFModel *get_model(int model_id);
-
-  RequestGuid register_new_request(std::string const &prompt,
-                                   int max_sequence_length);
-  RequestGuid register_new_request(std::vector<TokenId> const &prompt,
-                                   int max_sequence_length);
-  BatchConfig prepare_next_batch(BatchConfig const &bc,
-                                 InferenceResult const &result);
-  BeamSearchBatchConfig
-      prepare_next_batch_beam(BeamSearchBatchConfig const &old_bc,
-                              BeamInferenceResult const &result);
-
-  BeamSearchBatchConfig
-      prepare_next_batch_init(TreeVerifyBatchConfig const &old_bc,
-                              InferenceResult const &result,
-                              int model_id);
-
-  TreeVerifyBatchConfig prepare_next_batch_verify(
-      std::vector<BeamSearchBatchConfig> const &old_batches);
-
-  void store_beam_metadata(BeamSearchBatchConfig const &old_bc,
-                           BeamInferenceResult const &result);
-  void update_beam_metadata(BeamSearchBatchConfig &new_bc,
-                            BeamTree &tree,
-                            int request_index);
-
-  std::vector<std::pair<BatchConfig::TokenId, int>>
-      traverse_beam_tree(BeamSearchBatchConfig const &old_bc,
-                         int request_index,
-                         int token_start_offset);
-
-  // remove guid after put the cached tree in request
-  std::vector<std::pair<BatchConfig::TokenId, int>> merge_dfs_trees(
-      std::vector<std::vector<std::pair<BatchConfig::TokenId, int>>>
-          input_trees,
-      int root_depth,
-      RequestGuid guid);
-
-  std::vector<std::pair<BatchConfig::TokenId, int>> traverse_verify_tree(
-      size_t guid,
-      std::vector<std::pair<BatchConfig::TokenId, int>> const
-          &inputSerializedTree,
-      std::vector<std::pair<BatchConfig::TokenId, int>> const
-          &outputSerializedTree);
-
-  static void
-      load_tokens_task(Legion::Task const *task,
-                       std::vector<Legion::PhysicalRegion> const &regions,
-                       Legion::Context ctx,
-                       Legion::Runtime *runtime);
-  static void
-      load_positions_task(Legion::Task const *task,
-                          std::vector<Legion::PhysicalRegion> const &regions,
-                          Legion::Context ctx,
-                          Legion::Runtime *runtime);
-
-private:
-  std::unique_ptr<Tokenizer> tokenizer_;
-  bool verbose;
-  ModelType model_type;
-  std::string output_filepath;
-  std::queue<Request> pending_request_queue;
-  std::unordered_map<RequestGuid, Request> running_request_queue;
-  std::mutex request_queue_mutex;
-  RequestGuid next_available_guid;
-  const std::map<ModelType, int> model_bos_map = {{ModelType::LLAMA, 0},
-                                                  {ModelType::OPT, 2},
-                                                  {ModelType::LLAMA2, 1}};
-
-  // TODO: Move this two vector to request struct
-  std::unordered_map<RequestGuid,
-                     std::vector<std::pair<BatchConfig::TokenId, int>>>
-      dfs_tree_inputs;
-  std::unordered_map<RequestGuid, std::vector<std::pair<int, int>>>
-      committed_tokens;
-
-  // Multi-model support
-  int num_ssms;
-  std::vector<FFModel *> models;
-
-  // Performance profiling
-  size_t num_processed_requests;
-
-private:
-  struct ProfileInfo {
-    int decoding_steps;
-    double start_time, finish_time;
-  };
-  std::unordered_map<RequestGuid, ProfileInfo> profiling_requests;
-  double total_request_run_time;
-=======
   RequestGuid guid;
   std::string input_text;
   std::string output_text;
   std::vector<TokenId> input_tokens;
   std::vector<TokenId> output_tokens;
->>>>>>> 7a14a014
 };
 
 } // namespace FlexFlow