cmake_minimum_required(VERSION 3.10)
project(FlexFlow)


include(ExternalProject)

# Set policy CMP0074 to eliminate cmake warnings
cmake_policy(SET CMP0074 NEW)
cmake_policy(SET CMP0077 NEW)
if (CMAKE_VERSION VERSION_GREATER_EQUAL "3.24.0")
  # Fix DOWNLOAD_EXTRACT_TIMESTAMP warnings
  cmake_policy(SET CMP0135 NEW)
endif()
set(CMAKE_MODULE_PATH ${CMAKE_MODULE_PATH} ${CMAKE_CURRENT_LIST_DIR}/cmake)
set(FLEXFLOW_ROOT ${CMAKE_CURRENT_LIST_DIR})
set(CMAKE_CXX_FLAGS "-std=c++17 ${CMAKE_CXX_FLAGS} -fPIC -UNDEBUG")
set(CMAKE_HIP_FLAGS "-std=c++17 ${CMAKE_HIP_FLAGS} -fPIC -UNDEBUG")

# set std 17
#set(CMAKE_CXX_STANDARD 17)
#set(CMAKE_CUDA_STANDARD 17)

option(INFERENCE_TESTS "Run inference tests" OFF)
set(LIBTORCH_PATH "${CMAKE_CURRENT_SOURCE_DIR}/../libtorch" CACHE STRING "LibTorch Path")
if (INFERENCE_TESTS)
  find_package(Torch REQUIRED PATHS ${LIBTORCH_PATH} NO_DEFAULT_PATH)
  set(CMAKE_CXX_FLAGS "-std=c++17 ${CMAKE_CXX_FLAGS} -fPIC ${TORCH_CXX_FLAGS}")
  message(STATUS "LIBTORCH_PATH: ${LIBTORCH_PATH}")
  message(STATUS "TORCH_LIBRARIES: ${TORCH_LIBRARIES}")
endif()

# Set a default build type if none was specified
set(default_build_type "Debug")
if(NOT CMAKE_BUILD_TYPE AND NOT CMAKE_CONFIGURATION_TYPES)
  message(STATUS "Setting build type to '${default_build_type}' as none was specified.")
  set(CMAKE_BUILD_TYPE "${default_build_type}" CACHE
      STRING "Choose the type of build." FORCE)
endif()

if(INSTALL_DIR)
  message(STATUS "INSTALL_DIR: ${INSTALL_DIR}")
  set(CMAKE_INSTALL_PREFIX ${INSTALL_DIR} CACHE PATH "Installation directory" FORCE)
else()
  # Install DIR not set. Use default, unless a conda environment is active
  if (DEFINED ENV{CONDA_PREFIX} AND NOT FF_BUILD_FROM_PYPI)
    set(CONDA_PREFIX $ENV{CONDA_PREFIX})
    # Set CMAKE_INSTALL_PREFIX to the Conda environment's installation path
    set(CMAKE_INSTALL_PREFIX ${CONDA_PREFIX} CACHE PATH "Installation directory" FORCE)
    message(STATUS "Active conda environment detected. Setting CMAKE_INSTALL_PREFIX: ${CMAKE_INSTALL_PREFIX}")
  endif()
endif()

# do not disable assertions even if in release mode
set(CMAKE_CXX_FLAGS_RELEASE "${CMAKE_CXX_FLAGS_RELEASE} -UNDEBUG")
set(CMAKE_HIP_FLAGS_RELEASE "${CMAKE_HIP_FLAGS_RELEASE} -UNDEBUG")

if(${CMAKE_SYSTEM_NAME} MATCHES "Linux")
  set(LIBEXT ".so")
endif()

# only used for pypi
option(FF_BUILD_FROM_PYPI "Build from pypi" OFF)

# build shared or static flexflow lib
option(BUILD_SHARED_LIBS "Build shared libraries instead of static ones" ON)

# option for using Python
option(FF_USE_PYTHON "Enable Python" ON)

# option for building legion only 
option(BUILD_LEGION_ONLY "Build Legion only" OFF)

# option to download pre-compiled NCCL/Legion libraries
option(FF_USE_PREBUILT_NCCL "Enable use of NCCL pre-compiled library, if available" ON)
option(FF_USE_PREBUILT_LEGION "Enable use of Legion pre-compiled library, if available" ON)
option(FF_USE_ALL_PREBUILT_LIBRARIES "Enable use of all pre-compiled libraries, if available" OFF)

# option for using network
set(FF_GASNET_CONDUITS aries udp mpi ibv)
set(FF_GASNET_CONDUIT "mpi" CACHE STRING "Select GASNet conduit ${FF_GASNET_CONDUITS}")
set_property(CACHE FF_GASNET_CONDUIT PROPERTY STRINGS ${FF_GASNET_CONDUITS})
set(FF_LEGION_NETWORKS "" CACHE STRING "Network backend(s) to use")

message(STATUS "FF_LEGION_NETWORKS: ${FF_LEGION_NETWORKS}")
if (FF_LEGION_NETWORKS STREQUAL "gasnet")
  message(STATUS "FF_GASNET_CONDUIT: ${FF_GASNET_CONDUIT}")
endif()

set(FF_GPU_BACKENDS cuda hip_cuda hip_rocm intel)
set(FF_GPU_BACKEND "cuda" CACHE STRING "Select GPU Backend ${FF_GPU_BACKENDS}")
set_property(CACHE FF_GPU_BACKEND PROPERTY STRINGS ${FF_GPU_BACKENDS})

# option for cuda arch
set(FF_CUDA_ARCH "autodetect" CACHE STRING "Target CUDA Arch")
if ((FF_GPU_BACKEND STREQUAL "cuda" OR FF_GPU_BACKEND STREQUAL "hip_cuda") AND FF_CUDA_ARCH STREQUAL "")
  message(FATAL_ERROR "FF_CUDA_ARCH cannot be an empty string. Set it to `autodetect`, `all`, or pass one or multiple valid CUDA archs.")
endif()
# option for hip arch
set(FF_HIP_ARCH "all" CACHE STRING "Target HIP Arch")
if (FF_GPU_BACKEND STREQUAL "hip_rocm" AND FF_CUDA_ARCH STREQUAL "")
  message(FATAL_ERROR "FF_HIP_ARCH cannot be an empty string. Set it to `all`, or pass one or multiple valid HIP archs.")
endif()

# option for nccl
option(FF_USE_NCCL "Run FlexFlow with NCCL" OFF)

# option for avx2
option(FF_USE_AVX2 "Run FlexFlow with AVX2" OFF)

# option for max dim
set(FF_MAX_DIM "4" CACHE STRING "Maximum dimention of tensors")

# option for legion
option(FF_USE_EXTERNAL_LEGION "Use pre-installed Legion" OFF)
set(LEGION_MAX_RETURN_SIZE "32768" CACHE STRING "Maximum Legion return size")

set(FLEXFLOW_EXT_LIBRARIES "")
set(FLEXFLOW_INCLUDE_DIRS "")

# get FLAGS from ENV
set(CC_FLAGS $ENV{CC_FLAGS})
set(NVCC_FLAGS $ENV{NVCC_FLAGS})
set(LD_FLAGS $ENV{LD_FLAGS})

# Set global FLAGS
list(APPEND CC_FLAGS
  -std=c++17)
list(APPEND NVCC_FLAGS
  -std=c++17)


add_compile_options(${CC_FLAGS})
set(CUDA_NVCC_FLAGS ${CUDA_NVCC_FLAGS} ${NVCC_FLAGS})
link_libraries(${LD_FLAGS})

# Detect OS type and Linux version (if it applies)
set(LINUX_VERSION "")
if(${CMAKE_SYSTEM_NAME} MATCHES "Linux")
  find_program(LSB_RELEASE_EXEC lsb_release)
  if(LSB_RELEASE_EXEC)
    execute_process(COMMAND ${LSB_RELEASE_EXEC} -r --short 
                    OUTPUT_VARIABLE LINUX_VERSION 
                    OUTPUT_STRIP_TRAILING_WHITESPACE)
    message(STATUS "Linux Version: ${LINUX_VERSION}")
  endif()
endif()

# Detect CPU architecture
message(STATUS "CPU architecture: ${CMAKE_HOST_SYSTEM_PROCESSOR}")

if(FF_GPU_BACKEND STREQUAL "hip_cuda" OR FF_GPU_BACKEND STREQUAL "hip_rocm")
  set(ROCM_PATH "/opt/rocm" CACHE STRING "Default ROCM installation directory.")
endif()

# CUDA
if (FF_GPU_BACKEND STREQUAL "cuda" OR FF_GPU_BACKEND STREQUAL "hip_cuda")
  include(cuda)
endif()

# HIP
if (FF_GPU_BACKEND STREQUAL "hip_rocm" OR FF_GPU_BACKEND STREQUAL "hip_cuda")
  enable_language(HIP)
  include(hip)
endif()

# CUDNN
if (FF_GPU_BACKEND STREQUAL "cuda" OR FF_GPU_BACKEND STREQUAL "hip_cuda")
  include(cudnn)
endif()

<<<<<<< HEAD
=======
# NCCL
if(FF_USE_NCCL)
  if(FF_GPU_BACKEND STREQUAL "hip_cuda" OR FF_GPU_BACKEND STREQUAL "cuda")
    include(nccl)
  endif()
  list(APPEND FF_CC_FLAGS
    -DFF_USE_NCCL)
  list(APPEND FF_NVCC_FLAGS
    -DFF_USE_NCCL)
endif()

>>>>>>> f65044dc
# Legion
include(legion)

# Not build FlexFlow if BUILD_LEGION_ONLY is ON
if(NOT BUILD_LEGION_ONLY)
  # NCCL
  if(FF_USE_NCCL)
    if(FF_GPU_BACKEND STREQUAL "hip_cuda" OR FF_GPU_BACKEND STREQUAL "cuda")
      include(nccl)
    endif() 
    list(APPEND FF_CC_FLAGS
      -DFF_USE_NCCL)
    list(APPEND FF_NVCC_FLAGS
      -DFF_USE_NCCL)
  endif()

  # Inference tests
  if(INFERENCE_TESTS)
  list(APPEND FF_CC_FLAGS
    -DINFERENCE_TESTS)
  list(APPEND FF_NVCC_FLAGS
    -DINFERENCE_TESTS)
  endif()
  
  # json
  include(json)

  # variant
  include(variant)

  # optional
  include(optional)

  if (FF_GPU_BACKEND STREQUAL "cuda")
    list(APPEND FF_CC_FLAGS
      -DFF_USE_CUDA)
    list(APPEND FF_NVCC_FLAGS
      -DFF_USE_CUDA)
  elseif (FF_GPU_BACKEND STREQUAL "hip_cuda")
    list(APPEND FF_CC_FLAGS
      -DFF_USE_HIP_CUDA)
    list(APPEND FF_HIPCC_FLAGS
      -DFF_USE_HIP_CUDA)
  elseif (FF_GPU_BACKEND STREQUAL "hip_rocm")
    list(APPEND FF_CC_FLAGS
      -DFF_USE_HIP_ROCM)
    list(APPEND FF_HIPCC_FLAGS
      -DFF_USE_HIP_ROCM)
  else()
  endif()

  # Start build FlexFlow
  if (CMAKE_BUILD_TYPE STREQUAL "Debug")
    list(APPEND FF_CC_FLAGS
      -DFF_DEBUG)
    list(APPEND FF_NVCC_FLAGS
      -DFF_DEBUG)
  endif()

  message(STATUS "FlexFlow MAX_DIM: ${FF_MAX_DIM}")
  message(STATUS "LEGION_MAX_RETURN_SIZE: ${LEGION_MAX_RETURN_SIZE}")

  list(APPEND FF_CC_FLAGS
    -DMAX_TENSOR_DIM=${FF_MAX_DIM}
    -DLEGION_MAX_RETURN_SIZE=${LEGION_MAX_RETURN_SIZE})

  if(FF_USE_AVX2)
    list(APPEND FF_CC_FLAGS
      -DFF_USE_AVX2
      -mavx2)
  endif()

  list(APPEND FF_NVCC_FLAGS
    -Wno-deprecated-gpu-targets
    -DMAX_TENSOR_DIM=${FF_MAX_DIM}
    -DLEGION_MAX_RETURN_SIZE=${LEGION_MAX_RETURN_SIZE})

  list(APPEND FF_LD_FLAGS
    -lrt
    -ldl
    -rdynamic
    -lstdc++fs)

  # Set FF FLAGS
  add_compile_options(${FF_CC_FLAGS})
  set(CUDA_NVCC_FLAGS ${CUDA_NVCC_FLAGS} ${FF_NVCC_FLAGS} -UNDEBUG)
  link_libraries(${FF_LD_FLAGS})

  list(APPEND FLEXFLOW_INCLUDE_DIRS
    ${FLEXFLOW_ROOT}/include
    ${FLEXFLOW_ROOT})

  file(GLOB_RECURSE FLEXFLOW_HDR
    LIST_DIRECTORIES False
    ${FLEXFLOW_ROOT}/include/*.h)
  
  #list(APPEND FLEXFLOW_HDR ${FLEXFLOW_ROOT}/inference/file_loader.h)

  file(GLOB_RECURSE FLEXFLOW_SRC
    LIST_DIRECTORIES False
    ${FLEXFLOW_ROOT}/src/*.cc)
  
  list(REMOVE_ITEM FLEXFLOW_SRC "${FLEXFLOW_ROOT}/src/runtime/cpp_driver.cc")
  #list(APPEND FLEXFLOW_SRC ${FLEXFLOW_ROOT}/inference/file_loader.cc)

  set(FLEXFLOW_CPP_DRV_SRC
    ${FLEXFLOW_ROOT}/src/runtime/cpp_driver.cc)

  add_library(substitution_loader SHARED
    ${FLEXFLOW_ROOT}/src/runtime/substitution_loader.cc)
  target_include_directories(substitution_loader PRIVATE ${FLEXFLOW_INCLUDE_DIRS})
  target_link_libraries(substitution_loader nlohmann_json::nlohmann_json)


  #message("FLEXFLOW_INCLUDE_DIRS: ${FLEXFLOW_INCLUDE_DIRS}")

  # compile flexflow lib
  if (FF_GPU_BACKEND STREQUAL "cuda")
    file(GLOB_RECURSE FLEXFLOW_GPU_SRC
      LIST_DIRECTORIES False
      ${FLEXFLOW_ROOT}/src/*.cu)

    add_compile_definitions(FF_USE_CUDA)

    if(BUILD_SHARED_LIBS)
      cuda_add_library(flexflow SHARED ${FLEXFLOW_GPU_SRC} ${FLEXFLOW_SRC} OPTIONS ${CUDA_GENCODE})
    else()
      cuda_add_library(flexflow STATIC ${FLEXFLOW_GPU_SRC} ${FLEXFLOW_SRC} OPTIONS ${CUDA_GENCODE})
    endif()
  elseif(FF_GPU_BACKEND STREQUAL "hip_cuda" OR FF_GPU_BACKEND STREQUAL "hip_rocm")
    file(GLOB_RECURSE FLEXFLOW_GPU_SRC
      LIST_DIRECTORIES False
      ${FLEXFLOW_ROOT}/src/*.cpp)

      set_source_files_properties(${FLEXFLOW_GPU_SRC} PROPERTIES LANGUAGE HIP)
      set_source_files_properties(${FLEXFLOW_SRC} PROPERTIES LANGUAGE HIP)
    
      if(BUILD_SHARED_LIBS)
      add_library(flexflow SHARED ${FLEXFLOW_GPU_SRC} ${FLEXFLOW_SRC})
    else()
      add_library(flexflow STATIC ${FLEXFLOW_GPU_SRC} ${FLEXFLOW_SRC})
    endif()

    list(APPEND CMAKE_PREFIX_PATH ${ROCM_PATH}/hip ${ROCM_PATH})

    find_package(hip REQUIRED)

    if (FF_GPU_BACKEND STREQUAL "hip_cuda")
      # The targets defined by the hip cmake config only target amd devices.
      # For targeting nvidia devices, we'll make our own interface target,
      # hip_device_nvidia, that includes the rocm and hip headers. 
      add_library(hip_device_nvidia INTERFACE)

      if (NOT FF_CUDA_ARCH STREQUAL "")
        target_compile_options(hip_device_nvidia INTERFACE -arch=compute_${FF_CUDA_ARCH})
      endif()

      target_include_directories(hip_device_nvidia SYSTEM INTERFACE ${HIP_INCLUDE_DIRS} ${ROCM_PATH}/include)
      target_include_directories(hip_device_nvidia INTERFACE ${HIP_INCLUDE_DIRS} ${ROCM_PATH}/include)

      add_compile_definitions(FF_USE_HIP_CUDA)

      # Linking cuda: 
      # We do not explicitly link cuda. hipcc when targeting nvidia will 
      # use nvcc under the hood. nvcc when used for linking will handle 
      # linking cuda dependencies
      target_link_libraries(flexflow hip_device_nvidia)
    elseif(FF_GPU_BACKEND STREQUAL "hip_rocm")
      find_package(hipblas REQUIRED)
      find_package(miopen REQUIRED)
      if(FF_USE_NCCL)
        find_package(rccl REQUIRED)
      endif()
      # find_package(rocrand REQUIRED)
      find_library(HIP_RAND_LIBRARY hiprand REQUIRED)

      add_compile_definitions(FF_USE_HIP_ROCM)

      if (FF_HIP_ARCH STREQUAL "")
        message(FATAL_ERROR "FF_HIP_ARCH is undefined")
      endif()
      set_property(TARGET flexflow PROPERTY HIP_ARCHITECTURES "${HIP_ARCH_LIST}")

      message(STATUS "FF_GPU_BACKEND: ${FF_GPU_BACKEND}")
      message(STATUS "FF_HIP_ARCH: ${FF_HIP_ARCH}")
      message(STATUS "HIP_ARCH_LIST: ${HIP_ARCH_LIST}")
      get_property(CHECK_HIP_ARCHS TARGET flexflow PROPERTY HIP_ARCHITECTURES)
      message(STATUS "CHECK_HIP_ARCHS: ${CHECK_HIP_ARCHS}")
      message(STATUS "HIP_CLANG_PATH: ${HIP_CLANG_PATH}")

      # The hip cmake config module defines three targets, 
      # hip::amdhip64, hip::host, and hip::device.
      #
      # hip::host and hip::device are interface targets. hip::amdhip64 is an 
      # imported target for libamdhip.
      #
      # You do not directly link to hip::amdhip64. hip::host links to hip::amdhip64
      # and hip::device links to hip::host. Link to hip::host to just use hip without 
      # compiling any GPU code. Link to hip::device to compile the GPU device code.
      #
      # Docs (outdated):
      # https://rocmdocs.amd.com/en/latest/Installation_Guide/Using-CMake-with-AMD-ROCm.html
      target_link_libraries(flexflow hip::device roc::hipblas MIOpen ${HIP_RAND_LIBRARY})
      if(FF_USE_NCCL)
        target_link_libraries(flexflow rccl)
      endif()
    endif()
  else()
    message(FATAL_ERROR "Unsupported FF_GPU_BACKEND for cmake: ${FF_GPU_BACKEND}")
  endif()

  if(FF_USE_NCCL AND (FF_GPU_BACKEND STREQUAL "hip_cuda" OR FF_GPU_BACKEND STREQUAL "cuda"))
    add_dependencies(flexflow ${NCCL_NAME})
  endif()

<<<<<<< HEAD
  target_include_directories(flexflow PUBLIC ${FLEXFLOW_INCLUDE_DIRS})
  # LEGION_URL is defined if we found a precompiled Legion library to download
  if(LEGION_URL)
    # Legion builds produce two library files: one for the Legion runtime and one for the Realm runtime. 
    # When linking FlexFlow to a precompiled version of Legion, we need to manually link to both library files.
    target_link_libraries(flexflow ${LEGION_LIBRARY} ${REALM_LIBRARY} ${FLEXFLOW_EXT_LIBRARIES} nlohmann_json::nlohmann_json mpark_variant optional)
    add_dependencies(flexflow ${LEGION_NAME})
  else()
    # When building Legion from source, we do so by calling add_subdirectory(), and obtain a library with both the
    # Legion and Realm runtimes. The library's name is saved into the LEGION_LIBRARY variable. Hence, we only need
    # to link FlexFlow to ${LEGION_LIBRARY}
    target_link_libraries(flexflow ${LEGION_LIBRARY} ${FLEXFLOW_EXT_LIBRARIES} nlohmann_json::nlohmann_json mpark_variant optional)
  endif()
=======
  list(APPEND CMAKE_PREFIX_PATH ${ROCM_PATH}/hip ${ROCM_PATH})

  find_package(hip REQUIRED)

  if (FF_GPU_BACKEND STREQUAL "hip_cuda")
    # The targets defined by the hip cmake config only target amd devices.
    # For targeting nvidia devices, we'll make our own interface target,
    # hip_device_nvidia, that includes the rocm and hip headers. 
    add_library(hip_device_nvidia INTERFACE)

    if (NOT FF_CUDA_ARCH STREQUAL "")
      target_compile_options(hip_device_nvidia INTERFACE -arch=compute_${FF_CUDA_ARCH})
    endif()

    target_include_directories(hip_device_nvidia SYSTEM INTERFACE ${HIP_INCLUDE_DIRS} ${ROCM_PATH}/include)
    target_include_directories(hip_device_nvidia INTERFACE ${HIP_INCLUDE_DIRS} ${ROCM_PATH}/include)

    add_compile_definitions(FF_USE_HIP_CUDA)

    # Linking cuda: 
    # We do not explicitly link cuda. hipcc when targeting nvidia will 
    # use nvcc under the hood. nvcc when used for linking will handle 
    # linking cuda dependencies
    target_link_libraries(flexflow hip_device_nvidia)
  elseif(FF_GPU_BACKEND STREQUAL "hip_rocm")
    find_package(hipblas REQUIRED)
    find_package(miopen REQUIRED)
    if(FF_USE_NCCL)
      find_package(rccl REQUIRED)
    endif()
    # find_package(rocrand REQUIRED)
    find_library(HIP_RAND_LIBRARY hiprand REQUIRED)

    add_compile_definitions(FF_USE_HIP_ROCM)
    # The hip cmake config module defines three targets, 
    # hip::amdhip64, hip::host, and hip::device.
    #
    # hip::host and hip::device are interface targets. hip::amdhip64 is an 
    # imported target for libamdhip.
    #
    # You do not directly link to hip::amdhip64. hip::host links to hip::amdhip64
    # and hip::device links to hip::host. Link to hip::host to just use hip without 
    # compiling any GPU code. Link to hip::device to compile the GPU device code.
    #
    # Docs (outdated):
    # https://rocmdocs.amd.com/en/latest/Installation_Guide/Using-CMake-with-AMD-ROCm.html
    target_link_libraries(flexflow hip::device roc::hipblas MIOpen ${HIP_RAND_LIBRARY})
    if(FF_USE_NCCL)
        target_link_libraries(flexflow rccl)
    endif()
  endif()
else()
  message(FATAL_ERROR "Unsupported FF_GPU_BACKEND for cmake: ${FF_GPU_BACKEND}")
endif()

if(FF_USE_NCCL AND (FF_GPU_BACKEND STREQUAL "hip_cuda" OR FF_GPU_BACKEND STREQUAL "cuda"))
  add_dependencies(flexflow ${NCCL_NAME})
endif()

target_include_directories(flexflow PUBLIC ${FLEXFLOW_INCLUDE_DIRS})
# LEGION_URL is defined if we found a precompiled Legion library to download
if(LEGION_URL)
  # Legion builds produce two library files: one for the Legion runtime and one for the Realm runtime. 
  # When linking FlexFlow to a precompiled version of Legion, we need to manually link to both library files.
  target_link_libraries(flexflow ${LEGION_LIBRARY} ${REALM_LIBRARY} ${FLEXFLOW_EXT_LIBRARIES} nlohmann_json::nlohmann_json mpark_variant optional)
  add_dependencies(flexflow ${LEGION_NAME})
else()
  # When building Legion from source, we do so by calling add_subdirectory(), and obtain a library with both the
  # Legion and Realm runtimes. The library's name is saved into the LEGION_LIBRARY variable. Hence, we only need
  # to link FlexFlow to ${LEGION_LIBRARY}
  target_link_libraries(flexflow ${LEGION_LIBRARY} ${FLEXFLOW_EXT_LIBRARIES} nlohmann_json::nlohmann_json mpark_variant optional)
endif()
>>>>>>> f65044dc

  #library api version, bump from time to time
  set(SOVERSION 1)

  set_target_properties(flexflow PROPERTIES POSITION_INDEPENDENT_CODE ON)
  set_target_properties(flexflow PROPERTIES OUTPUT_NAME "flexflow${INSTALL_SUFFIX}")
  set_target_properties(flexflow PROPERTIES SOVERSION ${SOVERSION})
  if (CMAKE_SYSTEM_NAME STREQUAL "Linux")
    set_target_properties(flexflow PROPERTIES BUILD_RPATH "\$ORIGIN")
    set_target_properties(flexflow PROPERTIES INSTALL_RPATH "\$ORIGIN")
  elseif (CMAKE_SYSTEM_NAME STREQUAL "Darwin")
    set_target_properties(flexflow PROPERTIES BUILD_RPATH "@loader_path")
    set_target_properties(flexflow PROPERTIES INSTALL_RPATH "@loader_path")
  endif()

  # python related
  if (FF_USE_PYTHON)
    find_package(Python COMPONENTS Interpreter Development)
    # create flexflow_cffi_header.py
    add_custom_command(TARGET flexflow
      PRE_BUILD	
      COMMAND ${FLEXFLOW_ROOT}/python/flexflow_cffi_build.py --ffhome-dir ${FLEXFLOW_ROOT} --output-dir ${FLEXFLOW_ROOT}/python/flexflow/core
      WORKING_DIRECTORY ${CMAKE_CURRENT_SOURCE_DIR}
      COMMENT "Creating flexflow_cffi_header.py..."
    )
    if (NOT FF_BUILD_FROM_PYPI)
      # generate the Legion Python bindings library. When building from pip, we need to do this post-install to prevent Legion from overwriting the path to the Legion shared library
      add_custom_command(TARGET flexflow
        POST_BUILD	
        COMMAND ${Python_EXECUTABLE} ${CMAKE_CURRENT_SOURCE_DIR}/deps/legion/bindings/python/setup.py build --cmake-build-dir ${Legion_BINARY_DIR}/runtime --prefix ${Legion_BINARY_DIR} --build-lib=${Legion_BINARY_DIR}/bindings/python ${Legion_PYTHON_EXTRA_INSTALL_ARGS}
        WORKING_DIRECTORY ${CMAKE_CURRENT_SOURCE_DIR}/deps/legion/bindings/python
      )
      # create flexflow_python interpreter. When building from pip, we install the FF_HOME/python/flexflow_python script instead.
      add_custom_command(TARGET flexflow
        PRE_BUILD	
        COMMAND ${Python_EXECUTABLE} ${FLEXFLOW_ROOT}/python/flexflow_python_build.py --build-dir ${CMAKE_BINARY_DIR}
        WORKING_DIRECTORY ${CMAKE_CURRENT_SOURCE_DIR}
        COMMENT "Creating flexflow_python interpreter..."
      )
      install(PROGRAMS ${CMAKE_BINARY_DIR}/flexflow_python DESTINATION "bin")
    endif()
  endif()
  
  if (INFERENCE_TESTS)
    target_link_libraries(flexflow "${TORCH_LIBRARIES}")
    set_property(TARGET flexflow PROPERTY CXX_STANDARD 14)
  endif()

  # build binary
  option(FF_BUILD_TOKENIZER "build tokenizer=cpp for LLM serving" OFF)
  option(FF_BUILD_RESNET "build resnet example" OFF)
  option(FF_BUILD_RESNEXT "build resnext example" OFF)
  option(FF_BUILD_ALEXNET "build alexnet example" OFF)
  option(FF_BUILD_DLRM "build DLRM example" OFF)
  option(FF_BUILD_XDL "build XDL example" OFF)
  option(FF_BUILD_INCEPTION "build inception example" OFF)
  option(FF_BUILD_CANDLE_UNO "build candle uno example" OFF)
  option(FF_BUILD_TRANSFORMER "build transformer example" OFF)
  option(FF_BUILD_MOE "build mixture of experts example" OFF)
  option(FF_BUILD_MLP_UNIFY "build mlp unify example" OFF)
  option(FF_BUILD_SPLIT_TEST "build split test example" OFF)
  option(FF_BUILD_SPLIT_TEST_2 "build split test 2 example" OFF)
  option(FF_BUILD_MLP_UNIFY_INFERENCE "build mlp unify inference example" OFF)
  option(FF_BUILD_ALL_INFERENCE_EXAMPLES "build all inference examples. Overrides others" OFF)
  option(FF_BUILD_ALL_EXAMPLES "build all examples. Overrides others" OFF)
  option(FF_BUILD_UNIT_TESTS "build non-operator unit tests" OFF)
  option(FF_BUILD_SUBSTITUTION_TOOL "build substitution conversion tool" OFF)
  option(FF_BUILD_VISUALIZATION_TOOL "build substitution visualization tool" OFF)

  if(FF_BUILD_UNIT_TESTS)
    set(BUILD_GMOCK OFF)
    add_subdirectory(deps/googletest)
    enable_testing()
    add_subdirectory(tests/unit)
  endif()

    if(FF_BUILD_SUBSTITUTION_TOOL)
      add_subdirectory(tools/protobuf_to_json)
    endif()

    if(FF_BUILD_VISUALIZATION_TOOL)
      add_subdirectory(tools/substitutions_to_dot)
    endif()

  if(FF_BUILD_ALL_INFERENCE_EXAMPLES OR FF_BUILD_TOKENIZER)
    # Ensure Rust is installed
    execute_process(COMMAND rustc --version
                  RESULT_VARIABLE RUST_COMMAND_RESULT
                  OUTPUT_VARIABLE RUSTC_OUTPUT
                  ERROR_QUIET)
    if(NOT RUST_COMMAND_RESULT EQUAL 0)
      message(FATAL_ERROR "Rust is not installed on the system. Please install it by running: 'curl https://sh.rustup.rs -sSf | sh -s -- -y' and following the instructions on the screen.")
    endif()
    # Ensure Cargo is installed
    execute_process(COMMAND cargo --version
                    RESULT_VARIABLE CARGO_RESULT
                    OUTPUT_QUIET ERROR_QUIET)
    if(NOT CARGO_RESULT EQUAL 0)
      message(FATAL_ERROR "Rust is installed, but cargo is not. Please install it by running: 'curl https://sh.rustup.rs -sSf | sh -s -- -y' and following the instructions on the screen.")
    endif()
    add_subdirectory(deps/tokenizers-cpp tokenizers EXCLUDE_FROM_ALL)
    target_include_directories(flexflow PUBLIC deps/tokenizers-cpp/include)
    target_link_libraries(flexflow tokenizers_cpp)
  endif()
  if(FF_BUILD_RESNET OR FF_BUILD_ALL_EXAMPLES)
    add_subdirectory(examples/cpp/ResNet)
  endif()

  if(FF_BUILD_RESNEXT OR FF_BUILD_ALL_EXAMPLES)
    add_subdirectory(examples/cpp/resnext50)
  endif()

  if(FF_BUILD_ALEXNET OR FF_BUILD_ALL_EXAMPLES)
    add_subdirectory(examples/cpp/AlexNet)
  endif()

  if(FF_BUILD_MLP_UNIFY OR FF_BUILD_ALL_EXAMPLES)
    add_subdirectory(examples/cpp/MLP_Unify)
  endif()

  if(FF_BUILD_SPLIT_TEST OR FF_BUILD_ALL_EXAMPLES)
    add_subdirectory(examples/cpp/split_test)
  endif()

  if(FF_BUILD_SPLIT_TEST_2 OR FF_BUILD_ALL_EXAMPLES)
    add_subdirectory(examples/cpp/split_test_2)
  endif()

  if(FF_BUILD_INCEPTION OR FF_BUILD_ALL_EXAMPLES)
    add_subdirectory(examples/cpp/InceptionV3)
  endif()

  #TODO: Once functional add to BUILD_ALL_EXAMPLES
  if(FF_BUILD_CANDLE_UNO OR FF_BUILD_ALL_EXAMPLES)
    add_subdirectory(examples/cpp/candle_uno)
  endif()

  if(FF_BUILD_DLRM OR FF_BUILD_ALL_EXAMPLES)
    add_subdirectory(examples/cpp/DLRM)

    #add_executable(generate_dlrm_hetero_strategy src/runtime/dlrm_strategy_hetero.cc)
    #target_include_directories(generate_dlrm_hetero_strategy PUBLIC ${FLEXFLOW_INCLUDE_DIRS})

    #add_executable(generate_dlrm_strategy src/runtime/dlrm_strategy.cc)
    #target_include_directories(generate_dlrm_strategy PUBLIC ${FLEXFLOW_INCLUDE_DIRS})
  endif()

  if(FF_BUILD_XDL OR FF_BUILD_ALL_EXAMPLES)
    add_subdirectory(examples/cpp/XDL)
  endif()

  if(FF_BUILD_TRANSFORMER OR FF_BUILD_ALL_EXAMPLES)
    add_subdirectory(examples/cpp/Transformer)
  endif()

  if(FF_BUILD_MOE OR FF_BUILD_ALL_EXAMPLES)
    add_subdirectory(examples/cpp/mixture_of_experts)
  endif()

  if(FF_BUILD_ALL_INFERENCE_EXAMPLES OR FF_BUILD_ALL_EXAMPLES)
    add_subdirectory(inference/spec_infer)
    add_subdirectory(inference/incr_decoding)
  endif()


  # installation
  set(INCLUDE_DEST "include")
  set(LIB_DEST "lib")
  install(FILES ${FLEXFLOW_HDR} DESTINATION ${INCLUDE_DEST})
  install(TARGETS flexflow DESTINATION ${LIB_DEST})
  # install python
  if (FF_USE_PYTHON)
    find_package(Python COMPONENTS Interpreter Development)
    execute_process(COMMAND ${Python_EXECUTABLE} -c "import site, os; print([pkg for func in (site.getsitepackages(), site.getusersitepackages()) for pkg in ([func] if isinstance(func, str) else func) if os.access(pkg, os.W_OK)][0])" OUTPUT_VARIABLE PY_DEST OUTPUT_STRIP_TRAILING_WHITESPACE)
    if (NOT FF_BUILD_FROM_PYPI)
      install(
        DIRECTORY ${FLEXFLOW_ROOT}/python/flexflow/
        DESTINATION ${PY_DEST}/flexflow
        FILES_MATCHING 
        PATTERN "*.py")
    else()
      # pip automatically installs all *.py files in the python/flexflow folder, but because flexflow_cffi_header.py is generated at build time, we have to install it manually.
      install(
        PROGRAMS ${FLEXFLOW_ROOT}/python/flexflow/core/flexflow_cffi_header.py
        DESTINATION ${PY_DEST}/flexflow/core
      )
      # Use setup.py script to re-install the Python bindings library with the right library paths. 
      # Need to put the instructions in a subfolder because of issue below:
      # https://stackoverflow.com/questions/43875499/do-post-processing-after-make-install-in-cmake
      add_subdirectory(cmake/pip_install)
    endif()
  endif()
endif() # if(NOT BUILD_LEGION_ONLY)<|MERGE_RESOLUTION|>--- conflicted
+++ resolved
@@ -168,8 +168,6 @@
   include(cudnn)
 endif()
 
-<<<<<<< HEAD
-=======
 # NCCL
 if(FF_USE_NCCL)
   if(FF_GPU_BACKEND STREQUAL "hip_cuda" OR FF_GPU_BACKEND STREQUAL "cuda")
@@ -181,7 +179,6 @@
     -DFF_USE_NCCL)
 endif()
 
->>>>>>> f65044dc
 # Legion
 include(legion)
 
@@ -397,21 +394,6 @@
     add_dependencies(flexflow ${NCCL_NAME})
   endif()
 
-<<<<<<< HEAD
-  target_include_directories(flexflow PUBLIC ${FLEXFLOW_INCLUDE_DIRS})
-  # LEGION_URL is defined if we found a precompiled Legion library to download
-  if(LEGION_URL)
-    # Legion builds produce two library files: one for the Legion runtime and one for the Realm runtime. 
-    # When linking FlexFlow to a precompiled version of Legion, we need to manually link to both library files.
-    target_link_libraries(flexflow ${LEGION_LIBRARY} ${REALM_LIBRARY} ${FLEXFLOW_EXT_LIBRARIES} nlohmann_json::nlohmann_json mpark_variant optional)
-    add_dependencies(flexflow ${LEGION_NAME})
-  else()
-    # When building Legion from source, we do so by calling add_subdirectory(), and obtain a library with both the
-    # Legion and Realm runtimes. The library's name is saved into the LEGION_LIBRARY variable. Hence, we only need
-    # to link FlexFlow to ${LEGION_LIBRARY}
-    target_link_libraries(flexflow ${LEGION_LIBRARY} ${FLEXFLOW_EXT_LIBRARIES} nlohmann_json::nlohmann_json mpark_variant optional)
-  endif()
-=======
   list(APPEND CMAKE_PREFIX_PATH ${ROCM_PATH}/hip ${ROCM_PATH})
 
   find_package(hip REQUIRED)
@@ -484,7 +466,6 @@
   # to link FlexFlow to ${LEGION_LIBRARY}
   target_link_libraries(flexflow ${LEGION_LIBRARY} ${FLEXFLOW_EXT_LIBRARIES} nlohmann_json::nlohmann_json mpark_variant optional)
 endif()
->>>>>>> f65044dc
 
   #library api version, bump from time to time
   set(SOVERSION 1)
