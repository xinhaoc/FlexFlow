--- conflicted
+++ resolved
@@ -36,7 +36,6 @@
   inference_debugging = ln->inference_debugging;
   eps = ln->eps;
   DataType data_type = ln->data_type;
-<<<<<<< HEAD
   size_t totalSize = effective_batch_size * data_type_size(data_type) * 6;
   gpu_mem_allocator.create_legion_instance(reserveInst, totalSize);
   mean_ptr = gpu_mem_allocator.allocate_instance_untyped(
@@ -57,20 +56,7 @@
   if (reserveInst != Realm::RegionInstance::NO_INST) {
     reserveInst.destroy();
   }
-=======
-  checkCUDA(
-      cudaMalloc(&mean_ptr, data_type_size(data_type) * effective_batch_size));
-  checkCUDA(
-      cudaMalloc(&rstd_ptr, data_type_size(data_type) * effective_batch_size));
-  checkCUDA(
-      cudaMalloc(&ds_ptr, data_type_size(data_type) * effective_batch_size));
-  checkCUDA(
-      cudaMalloc(&db_ptr, data_type_size(data_type) * effective_batch_size));
-  checkCUDA(
-      cudaMalloc(&scale_ptr, data_type_size(data_type) * effective_batch_size));
-  checkCUDA(
-      cudaMalloc(&bias_ptr, data_type_size(data_type) * effective_batch_size));
->>>>>>> f65044dc
+
 }
 
 template <typename T>
@@ -235,8 +221,6 @@
                                T const *gamma_ptr,
                                T const *beta_ptr,
                                cudaStream_t stream) {
-<<<<<<< HEAD
-
   std::pair<int, int> kernel1_parallelism =
       std::make_pair(m->effective_batch_size, kCUDABlockReduceNumThreads);
   std::pair<int, int> kernel2_parallelism =
@@ -256,24 +240,6 @@
                                                gamma_ptr,
                                                beta_ptr,
                                                out_ptr);
-=======
-  RowwiseMomentsCUDAKernel<T>
-      <<<m->effective_batch_size, kCUDABlockReduceNumThreads, 0, stream>>>(
-          m->effective_num_elements,
-          m->eps,
-          in_ptr,
-          static_cast<T *>(m->mean_ptr),
-          static_cast<T *>(m->rstd_ptr));
-  LayerNormForwardCUDAKernel<T>
-      <<<m->effective_batch_size, kCUDANumThreads, 0, stream>>>(
-          m->effective_num_elements,
-          in_ptr,
-          static_cast<T *>(m->mean_ptr),
-          static_cast<T *>(m->rstd_ptr),
-          gamma_ptr,
-          beta_ptr,
-          out_ptr);
->>>>>>> f65044dc
 }
 
 /*static*/
@@ -292,7 +258,6 @@
     cudaEventRecord(t_start, stream);
   }
   if (m->input_type[0] == DT_FLOAT) {
-<<<<<<< HEAD
     LayerNorm::forward_kernel<float>(
         m,
         input.get_float_ptr(),
@@ -308,21 +273,6 @@
         m->elementwise_affine ? gamma.get_half_ptr() : nullptr,
         (m->elementwise_affine && m->use_bias) ? beta.get_half_ptr() : nullptr,
         stream);
-=======
-    LayerNorm::forward_kernel<float>(m,
-                                     input.get_float_ptr(),
-                                     output.get_float_ptr(),
-                                     gamma.get_float_ptr(),
-                                     beta.get_float_ptr(),
-                                     stream);
-  } else if (m->input_type[0] == DT_HALF) {
-    LayerNorm::forward_kernel<half>(m,
-                                    input.get_half_ptr(),
-                                    output.get_half_ptr(),
-                                    gamma.get_half_ptr(),
-                                    beta.get_half_ptr(),
-                                    stream);
->>>>>>> f65044dc
   } else {
     assert(false && "unsupport datatype in layernorm");
   }
@@ -334,11 +284,7 @@
     checkCUDA(cudaEventElapsedTime(&elapsed, t_start, t_end));
     cudaEventDestroy(t_start);
     cudaEventDestroy(t_end);
-<<<<<<< HEAD
     printf("[LayerNorm] forward time (CF) = %.9fms\n", elapsed);
-=======
-    printf("[LayerNorm] forward time (CF) = %.2fms\n", elapsed);
->>>>>>> f65044dc
     // print_tensor<T>(in_ptr, 32, "[LayerNorm:forward:input]");
     // print_tensor<T>(out_ptr, 32, "[LayerNorm:forward:output]");
   }
@@ -639,10 +585,6 @@
       gamma_ptr,
       input_grad_ptr,
       N);
-<<<<<<< HEAD
-
-=======
->>>>>>> f65044dc
   if (gamma_grad_ptr != NULL || beta_grad_ptr != NULL) {
     if (M < 512) {
       // For small batch size, do colwise reduce directly
@@ -696,7 +638,6 @@
                                       beta_grad_ptr,
                                       stream);
   }
-<<<<<<< HEAD
   // }else if(m->output_type[0] == DT_HALF){
   //   LayerNorm::backward_kernel<half>(m,
   //                                   output_grad_ptr,
@@ -707,8 +648,7 @@
   //                                   beta_grad_ptr,
   //                                   stream);
   // }
-=======
->>>>>>> f65044dc
+
 }
 
 template void
