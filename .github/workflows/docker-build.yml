--- conflicted
+++ resolved
@@ -48,16 +48,12 @@
           else
             export FF_CUDA_ARCH=70
           fi
-<<<<<<< HEAD
           if [[ "${FF_GPU_BACKEND}" == "cuda" ]]; then
             export FF_BUILD_ALL_INFERENCE_EXAMPLES=ON
           else
             export FF_BUILD_ALL_INFERENCE_EXAMPLES=OFF
           fi
-          ./docker/build.sh flexflow
-=======
           ./docker/build.sh --image_name flexflow --cuda_version 11.8
->>>>>>> 77fc0b8c
 
       - name: Check availability of Python flexflow.core module
         if: ${{ matrix.gpu_backend == 'cuda' }}
@@ -70,15 +66,10 @@
           FF_GPU_BACKEND: ${{ matrix.gpu_backend }}
         run: |
           if [[ ( ${{ github.event_name }} == 'push' || ${{ github.event_name }} == 'schedule' ) && ${GITHUB_REF#refs/heads/} == "master" ]]; then
-<<<<<<< HEAD
-            ./docker/publish.sh "flexflow-environment-${FF_GPU_BACKEND}"
-            ./docker/publish.sh "flexflow-${FF_GPU_BACKEND}"
+            ./docker/publish.sh --image_name "flexflow-environment-${FF_GPU_BACKEND}" --cuda_version 11.8
+            ./docker/publish.sh --image_name "flexflow-${FF_GPU_BACKEND}" --cuda_version 11.8
           elif [[ ( ${{ github.event_name }} == 'push'  || ${{ github.event_name }} == 'schedule' ) && ${GITHUB_REF#refs/heads/} == "inference" ]]; then
-            ./docker/publish.sh "specinfer-${FF_GPU_BACKEND}"
-=======
-            ./docker/publish.sh --image_name "flexflow-environment-${FF_GPU_BACKEND}" --cuda_version 11.8 
-            ./docker/publish.sh --image_name "flexflow-${FF_GPU_BACKEND}" --cuda_version 11.8
->>>>>>> 77fc0b8c
+            ./docker/publish.sh --image_name "specinfer-${FF_GPU_BACKEND}" --cuda_version 11.8
           else
             echo "No need to update Docker containers in ghrc.io registry at this time."
           fi
