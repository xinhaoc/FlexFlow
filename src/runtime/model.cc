--- conflicted
+++ resolved
@@ -62,10 +62,8 @@
 #include "flexflow/ops/split.h"
 #include "flexflow/ops/topk.h"
 #include "flexflow/ops/transpose.h"
-<<<<<<< HEAD
 #include "flexflow/ops/tree_inc_multihead_self_attention.h"
-=======
->>>>>>> 355d4b49
+
 #include "flexflow/parallel_ops/allreduce.h"
 #include "flexflow/parallel_ops/combine.h"
 #include "flexflow/parallel_ops/fused_parallel_op.h"
@@ -1529,17 +1527,9 @@
   Context ctx = config.lg_ctx;
 
   ArgumentMap argmap;
-<<<<<<< HEAD
   Domain domain = runtime->get_index_space_domain(ctx, config.all_gpu_task_is);
   Rect<1> task_rect = domain;
-=======
-  // Rect<1> task_rect(Point<1>(0),
-  //                   Point<1>(config.workersPerNode * config.numNodes - 1));
-  // IndexSpaceT<1> task_is = runtime->create_index_space(ctx, task_rect);
-  Domain domain = runtime->get_index_space_domain(ctx, config.all_gpu_task_is);
-  Rect<1> task_rect = domain;
-
->>>>>>> 355d4b49
+
   // int rank = 0;
   for (PointInRectIterator<1> it(task_rect); it(); it++) {
     FFInitInfo info;
@@ -2955,11 +2945,8 @@
         operators[l]->op_type == OP_WEIGHT) {
       continue;
     }
-<<<<<<< HEAD
     // don't fuse parallel op except allReduce since they have different
-=======
-     // don't fuse parallel op except allReduce since they have different
->>>>>>> 355d4b49
+
     // parallel_is in forward/backward
     if (operators[l]->is_parallel_op() &&
         operators[l]->op_type != OP_ALLREDUCE) {
@@ -3082,18 +3069,13 @@
       dims[num_dims].degree = 1;
       dims[num_dims].parallel_idx = -1;
       dims[num_dims].is_replica_dim = true;
-<<<<<<< HEAD
-      if (config.computationMode == COMP_MODE_INFERENCE &&
-          config.tensor_parallelism_degree > 1) {
-=======
+
       if (config.tensor_parallelism_degree > 1 && num_inputs != 1) {
->>>>>>> 355d4b49
         dims[num_dims].size *= config.tensor_parallelism_degree;
         dims[num_dims].degree *= config.tensor_parallelism_degree;
         dims[num_dims].parallel_idx = 0;
       }
-<<<<<<< HEAD
-=======
+
       //TODO temporary fix for input to attention QK, fix it after fuse the attention block
       else if(config.tensor_parallelism_degree > 1){
          //n heads
@@ -3101,7 +3083,7 @@
          dims[num_dims].degree *= config.tensor_parallelism_degree;
          dims[num_dims].parallel_idx = 0;
       }
->>>>>>> 355d4b49
+
       // create_parallel_tensor adds an NoOp into operators
       ParallelTensor pt =
           create_parallel_tensor_legion_ordering(num_dims + 1,
@@ -3338,8 +3320,7 @@
   }
 }
 
-<<<<<<< HEAD
-=======
+
 bool FFModel::is_transformer_block(int layer_idx) const {
   auto const &l = layers[layer_idx];
   if (l->op_type == OP_DROPOUT && layer_idx >= 4 &&
@@ -3351,7 +3332,6 @@
   }
   return false;
 }
->>>>>>> 355d4b49
 bool FFModel::is_mlp_block(int layer_idx) const {
   auto const &l = layers[layer_idx];
   // standard opt relu
@@ -3375,10 +3355,7 @@
 
 void FFModel::create_operators_from_layers() {
   std::map<Tensor const, ParallelTensor> tensors_to_parallel_tensors;
-<<<<<<< HEAD
   // for (auto const &l : layers) {
-=======
->>>>>>> 355d4b49
   for (int layer_idx = 0; layer_idx < layers.size(); layer_idx++) {
     auto const &l = layers[layer_idx];
     std::vector<ParallelTensor> inputs;
@@ -3388,19 +3365,7 @@
              tensors_to_parallel_tensors.end());
       inputs.push_back(tensors_to_parallel_tensors[l->inputs[i]]);
     }
-<<<<<<< HEAD
-    Op *op = nullptr;
-    // add a combine before arg_topk
-    if (config.computationMode == COMP_MODE_INFERENCE &&
-        config.tensor_parallelism_degree > 1 &&
-        (l->op_type == OP_ARG_TOPK || l->op_type == OP_SOFTMAX ||
-         l->op_type == OP_ARGMAX)) {
-      std::vector<ParallelTensor> partitioned_inputs;
-      assert(inputs.size() == 1);
-      Combine *comb = new Combine(*this,
-                                  inputs[0],
-                                  0 /*inner most dim*/,
-=======
+
     // Op *op = create_operator_from_layer(l, inputs);
     Op *op = nullptr;
     if (config.tensor_parallelism_degree > 1 && l->op_type == OP_LAYERNORM &&
@@ -3409,7 +3374,6 @@
       Combine *comb = new Combine(*this,
                                   inputs[0],
                                   3 /*inner most dim*/,
->>>>>>> 355d4b49
                                   config.tensor_parallelism_degree);
       partitioned_inputs.push_back(comb->outputs[0]);
       operators.push_back(comb);
@@ -3417,34 +3381,20 @@
     } else {
       op = create_operator_from_layer(l, inputs);
     }
-<<<<<<< HEAD
-    // add replicate operators after op if needed
-    if (config.computationMode == COMP_MODE_INFERENCE &&
-        config.tensor_parallelism_degree > 1 && l->op_type == OP_EMBEDDING) {
-      assert(op->numOutputs == 1);
-=======
+
 
     // add replicate operators after op if needed
     if (config.tensor_parallelism_degree > 1 && l->op_type == OP_EMBEDDING) {
       // assert(op->numOutputs == 1);
->>>>>>> 355d4b49
       // Replicate *repl = new Replicate(*this,
       //                                 op->outputs[0],
       //                                 op->outputs[0]->num_dims - 1,
       //                                 config.tensor_parallelism_degree);
       // operators.push_back(repl);
       // op = repl;
-<<<<<<< HEAD
-    } else if (config.computationMode == COMP_MODE_INFERENCE &&
-               config.tensor_parallelism_degree > 1 &&
-               (l->op_type == OP_INC_MULTIHEAD_SELF_ATTENTION ||
-                l->op_type == OP_TREE_INC_MULTIHEAD_SELF_ATTENTION ||
-                // mlp layer
-                is_mlp_block(layer_idx) ||
-=======
+
     } else if (config.tensor_parallelism_degree > 1 &&
                (is_transformer_block(layer_idx) || is_mlp_block(layer_idx) ||
->>>>>>> 355d4b49
                 // llama mlp layer
                 (l->op_type == OP_LINEAR && layer_idx >= 2 &&
                  layers[layer_idx - 1]->op_type == OP_GELU &&
@@ -3455,16 +3405,7 @@
                  layers[layer_idx - 2]->op_type == OP_EW_MUL &&
                  layers[layer_idx - 3]->op_type == OP_SIGMOID &&
                  layers[layer_idx - 4]->op_type == OP_LINEAR &&
-<<<<<<< HEAD
-                 layers[layer_idx - 5]->op_type == OP_LINEAR) ||
-                // LLAMA with element-wise operator fusion
-                (l->op_type == OP_LINEAR && layer_idx >= 3 &&
-                 layers[layer_idx - 1]->op_type == OP_SIGMOID_SILU_MULTI &&
-                 layers[layer_idx - 2]->op_type == OP_LINEAR &&
-                 layers[layer_idx - 3]->op_type == OP_LINEAR))) {
-=======
                  layers[layer_idx - 5]->op_type == OP_LINEAR))) {
->>>>>>> 355d4b49
       assert(op->numOutputs == 1);
       AllReduce *allreduce =
           new AllReduce(*this, op->outputs[0], op->outputs[0]->num_dims - 1);
@@ -4218,23 +4159,17 @@
   // const static int iterations = 1;
   static int const batchSize = 64;
   static bool const profiling = false;
-<<<<<<< HEAD
   static bool const benchmarking = false;
   static bool const inference_debugging = false;
   constexpr static float learningRate = 0.01f;
   constexpr static float weightDecay = 0.0001f;
   static size_t const workSpaceSize = (size_t)128 * 1024 * 1024; // 128 MB
-=======
-  constexpr static float learningRate = 0.01f;
-  constexpr static float weightDecay = 0.0001f;
-  static size_t const workSpaceSize = (size_t)2 * 1024 * 1024 * 1024; // 2GB
->>>>>>> 355d4b49
+
   static int const numNodes = 1;
   static int const workersPerNode = 0;
   static int const cpusPerNode = 0;
   static size_t const searchBudget = -1;
   static size_t const simulatorWorkSpaceSize =
-<<<<<<< HEAD
       (size_t)2 * 1024 * 1024 * 1024; // 2 GB
   constexpr static float searchAlpha = 1.2f;
   static bool const searchOverlapBackwardUpdate = false;
@@ -4242,12 +4177,7 @@
       (size_t)8 * 1024 * 1024 * 1024; // 8 GB
   static bool const cpuOffload = false;
   static bool const onlyDataParallel = true;
-=======
-      (size_t)2 * 1024 * 1024 * 1024; // 2GB
-  constexpr static float searchAlpha = 1.2f;
-  static bool const searchOverlapBackwardUpdate = false;
-  static bool const onlyDataParallel = false;
->>>>>>> 355d4b49
+
   static bool const enableSampleParallel = true;
   static bool const enableParameterParallel = false;
   static bool const enableAttributeParallel = false;
@@ -4286,10 +4216,8 @@
   only_data_parallel = DefaultConfig::onlyDataParallel;
   data_parallelism_degree = 1;
   tensor_parallelism_degree = 1;
-<<<<<<< HEAD
   pipeline_parallelism_degree = 1;
-=======
->>>>>>> 355d4b49
+
   enable_sample_parallel = DefaultConfig::enableSampleParallel;
   enable_parameter_parallel = DefaultConfig::enableParameterParallel;
   enable_attribute_parallel = DefaultConfig::enableAttributeParallel;
@@ -4338,12 +4266,8 @@
   Rect<1> task_rect(Point<1>(0), Point<1>(workersPerNode * numNodes - 1));
   // Create an index space for tasks running on all GPUs
   all_gpu_task_is = runtime->create_index_space(lg_ctx, task_rect);
-<<<<<<< HEAD
-
-  // field_space = runtime->create_field_space(lg_ctx);
-=======
+
   field_space = runtime->create_field_space(lg_ctx);
->>>>>>> 355d4b49
 }
 
 void FFConfig::parse_args(char **argv, int argc) {
@@ -4429,14 +4353,12 @@
       tensor_parallelism_degree = std::stoi(argv[++i]);
       continue;
     }
-<<<<<<< HEAD
     // pipeline parallelism degree
     if (!strcmp(argv[i], "-pipeline-parallelism-degree")) {
       pipeline_parallelism_degree = std::stoi(argv[++i]);
       continue;
     }
-=======
->>>>>>> 355d4b49
+
     if ((!strcmp(argv[i], "--enable-parameter-parallel"))) {
       enable_parameter_parallel = true;
       continue;
@@ -6815,7 +6737,6 @@
     }
   }
   {
-<<<<<<< HEAD
     TaskVariantRegistrar registrar(ALLREDUCE_INF_TASK_ID,
                                    "AllReduce Inference");
     registrar.add_constraint(ProcessorConstraint(Processor::TOC_PROC));
@@ -6831,8 +6752,6 @@
     }
   }
   {
-=======
->>>>>>> 355d4b49
     TaskVariantRegistrar registrar(ALLREDUCE_FWD_TASK_ID, "AllReduce Forward");
     registrar.add_constraint(ProcessorConstraint(Processor::TOC_PROC));
     registrar.set_leaf();
