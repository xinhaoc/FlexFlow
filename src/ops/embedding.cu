/* Copyright 2020 Stanford
 *
 * Licensed under the Apache License, Version 2.0 (the "License");
 * you may not use this file except in compliance with the License.
 * You may obtain a copy of the License at
 *
 *     http://www.apache.org/licenses/LICENSE-2.0
 *
 * Unless required by applicable law or agreed to in writing, software
 * distributed under the License is distributed on an "AS IS" BASIS,
 * WITHOUT WARRANTIES OR CONDITIONS OF ANY KIND, either express or implied.
 * See the License for the specific language governing permissions and
 * limitations under the License.
 */

#include "model.h"
#include "cuda_helper.h"

Tensor FFModel::embedding(const Tensor& input,
                          int num_entries,
                          int out_dim,
                          AggrMode aggr,
                          Initializer* kernel_initializer)
{
  //assert(config.strategies.find(name) != config.strategies.end());
  //ParallelConfig pc = config.strategies[name];
  //IndexSpaceT<2> task_is = IndexSpaceT<2>(get_or_create_task_is(pc));
  Embedding* embed = new Embedding(*this, input, num_entries,
                                   out_dim, aggr, kernel_initializer);
  layers.push_back(embed);
  return embed->outputs[0];
}

Embedding* FFModel::embedding(int num_entries,
                              int out_dim,
                              AggrMode aggr,
                              Initializer* kernel_initializer)
{
  //assert(config.strategies.find(name) != config.strategies.end());
  //ParallelConfig pc = config.strategies[name];
  //IndexSpaceT<2> task_is = IndexSpaceT<2>(get_or_create_task_is(pc));
  Embedding* embed = new Embedding(*this, num_entries,
                                   out_dim, aggr, kernel_initializer);
  layers.push_back(embed);
  return embed;
}

Embedding::Embedding(FFModel& model,
                     const Tensor& _input,
                     //std::stirng name,
                     int _num_entries, int outDim,
                     AggrMode _aggr,
                     Initializer* _kernel_initializer)
: Op(model, "Embed_"+std::to_string(_num_entries)+"x"+std::to_string(outDim), _input),
  num_entries(_num_entries), out_channels(outDim), aggr(_aggr),
  kernel_initializer(_kernel_initializer), profiling(model.config.profiling)
{
  assert(_input.numDim == 2);
  outputs[0].numDim = 2;
  outputs[0].adim[0] = out_channels;
  outputs[0].adim[1] = inputs[0].adim[1];
}

Embedding::Embedding(FFModel& model,
                     int _num_entries, int outDim,
                     AggrMode _aggr,
                     Initializer* kernel_initializer)
<<<<<<< HEAD
: Op(model, "Embed_"+std::to_string(_num_entries)+"x"+std::to_string(outDim)),
  num_entries(_num_entries), out_channels(outDim), aggr(_aggr), profiling(model.config.profiling)
=======
: Op(pcname, 1), out_channels(outDim), aggr(_aggr), profiling(model.config.profiling)
>>>>>>> 65c475a4
{
}

Tensor Embedding::init_inout(FFModel& model, const Tensor& _input)
{
  assert(_input.numDim == 2);
  inputs[0] = _input;
  create_output_and_partition(model);
  return outputs[0];
}

/*
void Embedding::add_to_model(FFModel& model)
{
  model.layers.push_back(this);
  model.parameters.push_back(weights[0]);
}
*/

void Embedding::create_weights(FFModel& model)
{
  // Retrive the task indexspace for the op
  std::string pcname = name;
  task_is = IndexSpaceT<2>(model.get_or_create_task_is(2, pcname));
  {
    const int dims[2] = {out_channels, num_entries};
    // Embeddding weights and linear weights can be partitioned in the same way
    weights[numWeights++] = model.create_linear_weight<2>(this, dims, (IndexSpaceT<2>)task_is, DT_FLOAT, kernel_initializer);
  }
}

void Embedding::create_output_and_partition(FFModel& model)
{
  // Retrive the task indexspace for the op
  std::string pcname = name;
  task_is = IndexSpaceT<2>(model.get_or_create_task_is(2, pcname));
  
  Context ctx = model.config.lg_ctx;
  Runtime* runtime = model.config.lg_hlr;
  Rect<2> part_rect = runtime->get_index_space_domain(ctx, task_is);
  // Currently assume we can only partition over the sample dim
  assert(part_rect.hi[0] == part_rect.lo[0]);
  {
    const int dims[2] = {inputs[0].adim[1], out_channels};
    outputs[0] = model.create_tensor_and_partition<2>(dims, (IndexSpaceT<2>)task_is, DT_FLOAT);
  }
  // Compute partition bound for input
  Rect<2> input_rect = runtime->get_index_partition_color_space(
      ctx, inputs[0].part.get_index_partition());
  if (input_rect == part_rect) {
    input_lps[0] = inputs[0].part;
    input_grad_lps[0] = inputs[0].part_grad;
  } else {
    // Currently assert input must have the same partition
    // to avoid data movement
    assert(false);
  }
}

//__host__
//OpMeta* Embedding::init_task(const Task *task,
//                             const std::vector<PhysicalRegion> &regions,
//                             Context ctx, Runtime* runtime)
//{}

void Embedding::init(const FFModel& ff)
{}

__global__
void embed_forward(const int64_t* input,
                   float* output,
                   const float* embed,
                   int out_dim,
                   int in_dim,
                   int batch_size,
                   AggrMode aggr)
{
  CUDA_KERNEL_LOOP(i, batch_size * out_dim)
  {
    output[i] = 0;
    int idx = i / out_dim;
    int off = i % out_dim;
    for (int j = 0; j < in_dim; j++) {
      int64_t wordIdx = input[idx * in_dim + j];
      output[i] += embed[wordIdx * out_dim + off];
      if (aggr == AGGR_MODE_SUM) {
      } else {
        assert(aggr == AGGR_MODE_AVG);
        output[i] /= in_dim;
      }
    }
  }
}

__global__
void embed_backward(const int64_t* input,
                    const float* output,
                    float* embed,
                    int out_dim,
                    int in_dim,
                    int batch_size,
                    AggrMode aggr)
{
  CUDA_KERNEL_LOOP(i, batch_size * out_dim)
  {
    int idx = i / out_dim;
    int off = i % out_dim;
    float gradient;
    if (aggr == AGGR_MODE_SUM) {
       gradient = output[i];
    } else {
      assert(aggr == AGGR_MODE_AVG);
      gradient = output[i] / in_dim;
    }
    for (int j = 0; j < in_dim; j++) {
      int64_t wordIdx = input[idx * in_dim + j];
      atomicAdd(embed + wordIdx * out_dim + off, gradient);
    }
  }
}

/*
  regions[0](I): input
  regions[1](O): output
  regions[2](I): kernel
*/
__host__
void Embedding::forward_task(const Task *task,
                             const std::vector<PhysicalRegion> &regions,
                             Context ctx, Runtime* runtime)
{
  assert(regions.size() == 3);
  assert(task->regions.size() == 3);
  const Embedding* embed = (Embedding*) task->args;
  TensorAccessorR<int64_t, 2> accInput(
      regions[0], task->regions[0], FID_DATA, ctx, runtime);
  TensorAccessorW<float, 2> accOutput(
      regions[1], task->regions[1], FID_DATA, ctx, runtime, false/*readOutput*/);
  TensorAccessorR<float, 2> accWeight(
      regions[2], task->regions[2], FID_DATA, ctx, runtime);
  // Input matches Output
  assert(accInput.rect.hi[1] == accOutput.rect.hi[1]);
  assert(accInput.rect.lo[1] == accOutput.rect.lo[1]);
  // Weight matches Output
  assert(accWeight.rect.hi[1] == accOutput.rect.hi[0]);
  assert(accWeight.rect.lo[1] == accOutput.rect.lo[0]);
  int in_dim = accInput.rect.hi[0] - accInput.rect.lo[0] + 1;
  int out_dim = accOutput.rect.hi[0] - accOutput.rect.lo[0] + 1;
  int batch_size = accOutput.rect.hi[1] - accOutput.rect.lo[1] + 1;
  embed_forward<<<GET_BLOCKS(accOutput.rect.volume()), CUDA_NUM_THREADS>>>(
      accInput.ptr, accOutput.ptr, accWeight.ptr, out_dim, in_dim, batch_size, embed->aggr);
  checkCUDA(cudaDeviceSynchronize());
  if (embed->profiling) {
    print_tensor<2, int64_t>(accInput.ptr, accInput.rect, "[Embedding:forward:input]");
    print_tensor<2, float>(accWeight.ptr, accWeight.rect, "[Embedding:forward:weight]");
    print_tensor<2, float>(accOutput.ptr, accOutput.rect, "[Embedding:forward:output]");
    checkCUDA(cudaDeviceSynchronize());
  }
}

void Embedding::forward(const FFModel& ff)
{
  ArgumentMap argmap;
  Context ctx = ff.config.lg_ctx;
  Runtime* runtime = ff.config.lg_hlr;
  IndexLauncher launcher(EMBED_FWD_TASK_ID, task_is,
                         TaskArgument(this, sizeof(Embedding)), argmap,
                         Predicate::TRUE_PRED, false/*must*/, 0/*mapper_id*/,
                         FFConfig::get_hash_id(std::string(name)));
  // regions[0]: input
  launcher.add_region_requirement(
      RegionRequirement(input_lps[0], 0/*projection*/,
                        READ_ONLY, EXCLUSIVE, inputs[0].region));
  launcher.add_field(0, FID_DATA);
  // regions[1]: output
  launcher.add_region_requirement(
      RegionRequirement(outputs[0].part, 0/*projection*/,
                        WRITE_ONLY, EXCLUSIVE, outputs[0].region,
                        MAP_TO_ZC_MEMORY));
  launcher.add_field(1, FID_DATA);
  // regions[2]: weight
  launcher.add_region_requirement(
      RegionRequirement(weights[0].part, 0/*projection*/,
                        READ_ONLY, EXCLUSIVE, weights[0].region));
  launcher.add_field(2, FID_DATA);
  runtime->execute_index_space(ctx, launcher);
}

void Embedding::backward_task(const Task *task,
                              const std::vector<PhysicalRegion> &regions,
                              Context ctx, Runtime *runtime)
{
  assert(regions.size() == 3);
  assert(task->regions.size() == 3);
  const Embedding* embed = (Embedding*) task->args;
  TensorAccessorR<int64_t, 2> accInput(
      regions[0], task->regions[0], FID_DATA, ctx, runtime);
  TensorAccessorR<float, 2> accOutput(
      regions[1], task->regions[1], FID_DATA, ctx, runtime);
  TensorAccessorW<float, 2> accWeightGrad(
      regions[2], task->regions[2], FID_DATA, ctx, runtime, true/*readOutput*/);
  // Input matches Output
  assert(accInput.rect.hi[1] == accOutput.rect.hi[1]);
  assert(accInput.rect.lo[1] == accOutput.rect.lo[1]);
  // WeightGrad matches Output
  assert(accWeightGrad.rect.hi[1] - accWeightGrad.rect.lo[1] == accOutput.rect.hi[0] - accOutput.rect.lo[0]);
  int in_dim = accInput.rect.hi[0] - accInput.rect.lo[0] + 1;
  int out_dim = accOutput.rect.hi[0] - accOutput.rect.lo[0] + 1;
  int batch_size = accOutput.rect.hi[1] - accOutput.rect.lo[1] + 1;
  // Explicitly initialize accWegihtGrad to zero to aviod calling zero_gradients() before backward()
  // as an optimization for DLRM
  //assign_kernel<<<GET_BLOCKS(accWeightGrad.rect.volume()), CUDA_NUM_THREADS>>>(
  //      accWeightGrad.ptr, accWeightGrad.rect.volume(), 0.0f);
  embed_backward<<<GET_BLOCKS(accOutput.rect.volume()), CUDA_NUM_THREADS>>>(
      accInput.ptr, accOutput.ptr, accWeightGrad.ptr, out_dim, in_dim, batch_size, embed->aggr);
  checkCUDA(cudaDeviceSynchronize());
  if (embed->profiling) {
    print_tensor<2, float>(accOutput.ptr, accOutput.rect, "[Embedding:backward:output_grad]");
    print_tensor<2, float>(accWeightGrad.ptr, accWeightGrad.rect, "[Embedding:backward:weight_grad]");
    print_tensor<2, int64_t>(accInput.ptr, accInput.rect, "[Embedding:backward:input]");
    checkCUDA(cudaDeviceSynchronize());
  }
}

void Embedding::backward(const FFModel& ff)
{
  ArgumentMap argmap;
  Context ctx = ff.config.lg_ctx;
  Runtime* runtime = ff.config.lg_hlr;
  IndexLauncher launcher(EMBED_BWD_TASK_ID, task_is,
                         TaskArgument(this, sizeof(Embedding)), argmap,
                         Predicate::TRUE_PRED, false/*must*/, 0/*mapper_id*/,
                         FFConfig::get_hash_id(std::string(name)));
  // regions[0]: input
  launcher.add_region_requirement(
      RegionRequirement(input_lps[0], 0/*projection*/,
                        READ_ONLY, EXCLUSIVE, inputs[0].region));
  launcher.add_field(0, FID_DATA);
  // regions[1]: output_grad
  launcher.add_region_requirement(
      RegionRequirement(outputs[0].part_grad, 0/*projection*/,
                        READ_ONLY, EXCLUSIVE, outputs[0].region_grad,
                        MAP_TO_ZC_MEMORY));
  launcher.add_field(1, FID_DATA);
  // regions[2]: weight_grad
  launcher.add_region_requirement(
      RegionRequirement(weights[0].part_grad, 0/*projection*/,
                        READ_WRITE, EXCLUSIVE, weights[0].region_grad));
  launcher.add_field(2, FID_DATA);
  runtime->execute_index_space(ctx, launcher);
}

/*
__host__
Parameter* Embedding::get_parameter(int index)
{
  if (index == 0) {
    return &weights[0];
  } else {
    assert(0);
    return NULL;
  }
}
*/<|MERGE_RESOLUTION|>--- conflicted
+++ resolved
@@ -65,12 +65,8 @@
                      int _num_entries, int outDim,
                      AggrMode _aggr,
                      Initializer* kernel_initializer)
-<<<<<<< HEAD
-: Op(model, "Embed_"+std::to_string(_num_entries)+"x"+std::to_string(outDim)),
+: Op(model, "Embed_"+std::to_string(_num_entries)+"x"+std::to_string(outDim), 1),
   num_entries(_num_entries), out_channels(outDim), aggr(_aggr), profiling(model.config.profiling)
-=======
-: Op(pcname, 1), out_channels(outDim), aggr(_aggr), profiling(model.config.profiling)
->>>>>>> 65c475a4
 {
 }
 
