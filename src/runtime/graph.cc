--- conflicted
+++ resolved
@@ -2278,15 +2278,24 @@
         sez.serialize(attn->apply_rotary_embedding);
         break;
       }
-<<<<<<< HEAD
       case OP_SPECULATIVE_INC_MULTIHEAD_SELF_ATTENTION: {
         SpecIncMultiHeadSelfAttention *attn =
             (SpecIncMultiHeadSelfAttention *)op;
-=======
+        sez.serialize(attn->layer_guid.id);
+        sez.serialize(attn->oProjSize);
+        sez.serialize(attn->num_heads);
+        sez.serialize(attn->qProjSize);
+        sez.serialize(attn->vProjSize);
+        sez.serialize(attn->dropout);
+        sez.serialize(attn->bias);
+        sez.serialize(attn->add_bias_kv);
+        sez.serialize(attn->add_zero_attn);
+        sez.serialize(attn->apply_rotary_embedding);
+        break;
+      }
       case OP_INC_MULTIHEAD_SELF_ATTENTION_VERIFY: {
         IncMultiHeadSelfAttentionVerify *attn =
             (IncMultiHeadSelfAttentionVerify *)op;
->>>>>>> a4695c21
         sez.serialize(attn->layer_guid.id);
         sez.serialize(attn->oProjSize);
         sez.serialize(attn->num_heads);
@@ -2660,7 +2669,6 @@
       }
       case OP_INC_MULTIHEAD_SELF_ATTENTION: {
         assert(num_inputs == 1);
-        std::cout << "!!!!!!\n";
         int embed_dim, num_heads, k_dim, v_dim;
         float dropout;
         bool bias, add_bias_kv, add_zero_attn, apply_rotary_embedding;
@@ -2691,11 +2699,7 @@
         node = get_or_create_node<IncMultiHeadSelfAttention>(inputs[0], params);
         break;
       }
-<<<<<<< HEAD
       case OP_SPECULATIVE_INC_MULTIHEAD_SELF_ATTENTION: {
-=======
-      case OP_INC_MULTIHEAD_SELF_ATTENTION_VERIFY: {
->>>>>>> a4695c21
         assert(num_inputs == 1);
         int embed_dim, num_heads, k_dim, v_dim;
         float dropout;
@@ -2712,12 +2716,8 @@
         dez.deserialize(add_bias_kv);
         dez.deserialize(add_zero_attn);
         dez.deserialize(apply_rotary_embedding);
-
-<<<<<<< HEAD
+        
         SpecIncMultiHeadSelfAttentionParams params;
-=======
-        IncMultiHeadSelfAttentionVerifyParams params;
->>>>>>> a4695c21
         params.embed_dim = embed_dim;
         params.num_heads = num_heads;
         params.kdim = k_dim;
@@ -2728,13 +2728,41 @@
         params.add_zero_attn = add_zero_attn;
         params.layer_guid = layer_guid;
         params.apply_rotary_embedding = apply_rotary_embedding;
-<<<<<<< HEAD
         node = get_or_create_node<SpecIncMultiHeadSelfAttention>(inputs[0],
                                                                  params);
-=======
+        break;
+      }
+      case OP_INC_MULTIHEAD_SELF_ATTENTION_VERIFY: {
+        assert(num_inputs == 1);
+        int embed_dim, num_heads, k_dim, v_dim;
+        float dropout;
+        bool bias, add_bias_kv, add_zero_attn, apply_rotary_embedding;
+        size_t id;
+        dez.deserialize(id);
+        LayerID layer_guid(id);
+        dez.deserialize(embed_dim);
+        dez.deserialize(num_heads);
+        dez.deserialize(k_dim);
+        dez.deserialize(v_dim);
+        dez.deserialize(dropout);
+        dez.deserialize(bias);
+        dez.deserialize(add_bias_kv);
+        dez.deserialize(add_zero_attn);
+        dez.deserialize(apply_rotary_embedding);
+
+        IncMultiHeadSelfAttentionVerifyParams params;
+        params.embed_dim = embed_dim;
+        params.num_heads = num_heads;
+        params.kdim = k_dim;
+        params.vdim = v_dim;
+        params.dropout = dropout;
+        params.bias = bias;
+        params.add_bias_kv = add_bias_kv;
+        params.add_zero_attn = add_zero_attn;
+        params.layer_guid = layer_guid;
+        params.apply_rotary_embedding = apply_rotary_embedding;
         node = get_or_create_node<IncMultiHeadSelfAttentionVerify>(inputs[0],
                                                                    params);
->>>>>>> a4695c21
         break;
       }
       case OP_TOPK: {
