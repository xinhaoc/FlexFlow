--- conflicted
+++ resolved
@@ -180,11 +180,7 @@
   OP_INVALID,
 };
 
-<<<<<<< HEAD
-enum ModelType { UNKNOWN, LLAMA, LLAMA2, OPT, FALCON };
-=======
-enum ModelType { UNKNOWN = 3001, LLAMA = 3002, OPT = 3003, FALCON = 3004 };
->>>>>>> ba917333
+enum ModelType { UNKNOWN = 3001, LLAMA = 3002, LLAMA2 = 3003, OPT = 3004, FALCON = 3005 };
 
 enum PMParameter {
   PM_OP_TYPE,            // AnyOp
