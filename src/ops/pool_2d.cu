/* Copyright 2018 Stanford
 *
 * Licensed under the Apache License, Version 2.0 (the "License");
 * you may not use this file except in compliance with the License.
 * You may obtain a copy of the License at
 *
 *     http://www.apache.org/licenses/LICENSE-2.0
 *
 * Unless required by applicable law or agreed to in writing, software
 * distributed under the License is distributed on an "AS IS" BASIS,
 * WITHOUT WARRANTIES OR CONDITIONS OF ANY KIND, either express or implied.
 * See the License for the specific language governing permissions and
 * limitations under the License.
 */

#include "model.h"
#include "cuda_helper.h"

Tensor FFModel::pool2d(const Tensor& input,
                       int kernelH, int kernelW,
                       int strideH, int strideW,
                       int paddingH, int paddingW,
                       PoolType type, ActiMode activation,
                       char const *name)
{
  assert(input.numDim == 4); /*NCHW*/
  Pool2D *pool = new Pool2D(*this, input, kernelH, kernelW,
                      strideH, strideW, paddingH, paddingW,
                      type, activation, name);
  layers.push_back(pool);
  return pool->outputs[0];
}

<<<<<<< HEAD
Pool2D* FFModel::pool2d(int kernelH, int kernelW,
                        int strideH, int strideW,
                        int paddingH, int paddingW,
                        PoolType type, ActiMode activation,
                        char const *name)
{
  Pool2D *pool = new Pool2D(*this, kernelH, kernelW,
                      strideH, strideW, paddingH, paddingW,
                      type, activation, name);
  layers.push_back(pool);
  return pool;
}

=======
>>>>>>> b660260e
Pool2D::Pool2D(FFModel& model,
               const Tensor& _input,
               int _kernel_h, int _kernel_w,
               int _stride_h, int _stride_w,
               int _padding_h, int _padding_w,
               PoolType _type, ActiMode _activation,
               const char* name)
: Op(model, OP_POOL2D, name, _input),
  kernel_h(_kernel_h), kernel_w(_kernel_w),
  stride_h(_stride_h), stride_w(_stride_w),
  padding_h(_padding_h), padding_w(_padding_w),
  pool_type(_type), activation(_activation),
  profiling(model.config.profiling)
{
  int input_w = inputs[0].adim[0];
  int input_h = inputs[0].adim[1];
  int output_w = 1 + (input_w + 2 * padding_w - kernel_w) / stride_w;
  int output_h = 1 + (input_h + 2 * padding_h - kernel_h) / stride_h;
  int output_c = inputs[0].adim[2];
  int output_n = inputs[0].adim[3];
  outputs[0].numDim = 4;
  outputs[0].adim[0] = output_w;
  outputs[0].adim[1] = output_h;
  outputs[0].adim[2] = output_c;
  outputs[0].adim[3] = output_n;
}

<<<<<<< HEAD
Pool2D::Pool2D(FFModel& model,
               int _kernel_h, int _kernel_w,
               int _stride_h, int _stride_w,
               int _padding_h, int _padding_w,
               PoolType _type, ActiMode _activation,
               const char* name)
: Op(model, OP_POOL2D, name, 1),
  kernel_h(_kernel_h), kernel_w(_kernel_w),
  stride_h(_stride_h), stride_w(_stride_w),
  padding_h(_padding_h), padding_w(_padding_w),
  pool_type(_type), activation(_activation),
  profiling(model.config.profiling)
{
}

Tensor Pool2D::init_inout(FFModel& model, const Tensor& _input)
{
  inputs[0] = _input;
  create_output_and_partition(model);
  return outputs[0];
}


=======
>>>>>>> b660260e
void Pool2D::create_weights(FFModel& model)
{
  // Do nothing since we don't have any weight
}

void Pool2D::create_output_and_partition(FFModel& model)
{
  Context ctx = model.config.lg_ctx;
  Runtime* runtime = model.config.lg_hlr;
  std::string pcname = name;
  task_is = IndexSpaceT<4>(model.get_or_create_task_is(4, pcname));
  Rect<4> part_rect = runtime->get_index_space_domain(ctx, task_is);

  int input_w = inputs[0].adim[0];
  int input_h = inputs[0].adim[1];
  int output_w = 1 + (input_w + 2 * padding_w - kernel_w) / stride_w;
  int output_h = 1 + (input_h + 2 * padding_h - kernel_h) / stride_h;
  int output_c = inputs[0].adim[2];
  int output_n = inputs[0].adim[3];
  {
    const int dims[4] = {output_n, output_c, output_h, output_w};
    outputs[0] = model.create_tensor<4>(dims, DT_FLOAT, this);
    outputs[0].owner_op = this;
    outputs[0].owner_idx = 0;
  }
  //int num_par_w = part_rect.hi[0] - part_rect.lo[0] + 1;
  //int num_par_h = part_rect.hi[1] - part_rect.lo[1] + 1;
  int num_par_c = part_rect.hi[2] - part_rect.lo[2] + 1;
  //int num_par_n = part_rect.hi[3] - part_rect.lo[3] + 1;
  Rect<4> input_rect = runtime->get_index_partition_color_space(
      ctx, inputs[0].part.get_index_partition());
  //TODO: currently do not support splitting over the channel dimension
  assert(num_par_c == 1);
  if (input_rect == part_rect) {
    input_lps[0] = inputs[0].part;
    input_grad_lps[0] = inputs[0].part_grad;
  } else {
    model.create_disjoint_partition(
        inputs[0], (IndexSpaceT<4>)task_is, input_lps[0], input_grad_lps[0]);
  }
}

/*
  regions[0]: input
  regions[1]: output
*/
OpMeta* Pool2D::init_task(const Task *task,
                          const std::vector<PhysicalRegion> &regions,
                          Context ctx, Runtime *runtime)
{
  assert(regions.size() == 2);
  assert(task->regions.size() == 2);
  const Pool2D* pool = (Pool2D*) task->args;
  FFHandler handle = *((const FFHandler*) task->local_args);
  Pool2DMeta* m = new Pool2DMeta(handle);
  TensorAccessorR<float, 4> acc_input(
      regions[0], task->regions[0], FID_DATA, ctx, runtime);
  TensorAccessorW<float, 4> acc_output(
      regions[1], task->regions[1], FID_DATA, ctx, runtime,
      false/*readOutput*/);

  int input_w = acc_input.rect.hi[0] - acc_input.rect.lo[0] + 1;
  int input_h = acc_input.rect.hi[1] - acc_input.rect.lo[1] + 1;
  int input_c = acc_input.rect.hi[2] - acc_input.rect.lo[2] + 1;
  int input_n = acc_input.rect.hi[3] - acc_input.rect.lo[3] + 1;
  int output_w = acc_output.rect.hi[0] - acc_output.rect.lo[0] + 1;
  int output_h = acc_output.rect.hi[1] - acc_output.rect.lo[1] + 1;
  int output_c = acc_output.rect.hi[2] - acc_output.rect.lo[2] + 1;
  int output_n = acc_output.rect.hi[3] - acc_output.rect.lo[3] + 1;

  printf("init pool (input): n(%d) c(%d) h(%d) w(%d)\n",
         input_n, input_c, input_h, input_w);
  printf("init pool (output): n(%d) c(%d) h(%d) w(%d)\n",
         output_n, output_c, output_h, output_w);
  checkCUDNN(cudnnSetTensor4dDescriptor(m->inputTensor,
                                        CUDNN_TENSOR_NCHW,
                                        CUDNN_DATA_FLOAT,
                                        input_n,
                                        input_c,
                                        input_h,
                                        input_w));
  int pad_h = ((output_h - 1) * pool->stride_h + pool->kernel_h - input_h + 1) / 2;
  int pad_w = ((output_w - 1) * pool->stride_w + pool->kernel_w - input_w + 1) / 2;
  if (pad_h != pool->padding_h)
    printf("Warning: changing pool_padding_h to satisfy output_h size\n");
  if (pad_w != pool->padding_w)
    printf("Warning: changing pool_padding_w to satisfy output_w size\n");

  cudnnPoolingMode_t mode;
  if (pool->pool_type == POOL_MAX)
    mode = CUDNN_POOLING_MAX;
  else {
    assert(pool->pool_type == POOL_AVG);
    mode = CUDNN_POOLING_AVERAGE_COUNT_EXCLUDE_PADDING;
  }
  checkCUDNN(cudnnSetPooling2dDescriptor(m->poolDesc,
                                         mode,
                                         CUDNN_PROPAGATE_NAN,
                                         pool->kernel_h,
                                         pool->kernel_w,
                                         pad_h,//pool->padding_h,
                                         pad_w,//pool->padding_w,
                                         pool->stride_h,
                                         pool->stride_w));
  int n, c, h, w;
  checkCUDNN(cudnnGetPooling2dForwardOutputDim(m->poolDesc,
                                               m->inputTensor,
                                               &n, &c, &h, &w));
  assert(n == output_n);
  assert(c == output_c);
  assert(h == output_h);
  assert(w == output_w);

  checkCUDNN(cudnnSetTensor4dDescriptor(m->outputTensor,
                                        CUDNN_TENSOR_NCHW,
                                        CUDNN_DATA_FLOAT,
                                        n, c, h, w));
  return m;
}

void Pool2D::init(const FFModel& ff)
{
  ArgumentMap argmap;
  Context ctx = ff.config.lg_ctx;
  Runtime* runtime = ff.config.lg_hlr;
  Rect<4> rect = runtime->get_index_space_domain(ctx, task_is);
  ParallelConfig pc;
  std::string pcname = name;
  ff.config.find_parallel_config(4, pcname, pc);
  int idx = 0;
  for (PointInRectIterator<4> it(rect); it(); it++) {
    FFHandler handle = ff.handlers[pc.device_ids[idx++]];
    argmap.set_point(*it, TaskArgument(&handle, sizeof(FFHandler)));
  }
  IndexLauncher init_launcher(POOL2D_INIT_TASK_ID, task_is,
                              TaskArgument(this, sizeof(Pool2D)), argmap,
                              Predicate::TRUE_PRED, false/*must*/, 0/*mapper_id*/,
                              FFConfig::get_hash_id(std::string(name)));
  init_launcher.add_region_requirement(
      RegionRequirement(input_lps[0], 0/*projection id*/,
                        READ_ONLY, EXCLUSIVE, inputs[0].region));
  init_launcher.add_field(0, FID_DATA);
  init_launcher.add_region_requirement(
      RegionRequirement(outputs[0].part, 0/*projection id*/,
                        WRITE_DISCARD, EXCLUSIVE, outputs[0].region));
  init_launcher.add_field(1, FID_DATA);
  FutureMap fm = runtime->execute_index_space(ctx, init_launcher);
  fm.wait_all_results();
  idx = 0;
  for (PointInRectIterator<4> it(rect); it(); it++) {
    meta[idx++] = fm.get_result<OpMeta*>(*it);
  }
}

/*static*/
void Pool2D::forward_kernel(const Pool2DMeta* m,
                            const float* input_ptr,
                            float* output_ptr)
{
  float alpha = 1.0f, beta = 0.0f;
  checkCUDNN(cudnnPoolingForward(m->handle.dnn, m->poolDesc,
                                 &alpha, m->inputTensor, input_ptr,
                                 &beta, m->outputTensor, output_ptr));
}

/*
  regions[0](I): input
  regions[1](O): output
*/
void Pool2D::forward_task(const Task *task,
                          const std::vector<PhysicalRegion> &regions,
                          Context ctx, Runtime *runtime)
{
  assert(regions.size() == 2);
  assert(task->regions.size() == 2);
  const Pool2D* pool = (Pool2D*) task->args;
  const Pool2DMeta* m = *((Pool2DMeta**) task->local_args);
  TensorAccessorR<float, 4> acc_input(
      regions[0], task->regions[0], FID_DATA, ctx, runtime);
  TensorAccessorW<float, 4> acc_output(
      regions[1], task->regions[1], FID_DATA, ctx, runtime,
      false/*readOutput*/);
  cudaEvent_t t_start, t_end;
  if (pool->profiling) {
    cudaEventCreate(&t_start);
    cudaEventCreate(&t_end);
    cudaEventRecord(t_start);
  }
#ifndef DISABLE_LEGION_CUDA_HIJACK
  cudaStream_t stream;
  checkCUDA(cudaStreamCreate(&stream));
  checkCUDNN(cudnnSetStream(m->handle.dnn, stream));
#endif
  forward_kernel(m, acc_input.ptr, acc_output.ptr);
  if (pool->profiling) {
    cudaEventRecord(t_end);
    checkCUDA(cudaEventSynchronize(t_end));
    //print_tensor<4, float>(acc_input.ptr, acc_input.rect, "[Pool2D:forward:input]");
    //print_tensor<4, float>(acc_output.ptr, acc_output.rect, "[Pool2D:forward:output]");
    float elapsed = 0;
    checkCUDA(cudaEventElapsedTime(&elapsed, t_start, t_end));
    cudaEventDestroy(t_start);
    cudaEventDestroy(t_end);
    printf("%s [Pool2D] forward time = %.2fms\n", pool->name, elapsed);
  }
}

void Pool2D::forward(const FFModel& ff)
{
  ArgumentMap argmap;
  Context ctx = ff.config.lg_ctx;
  Runtime* runtime = ff.config.lg_hlr;
  Rect<4> rect = runtime->get_index_space_domain(ctx, task_is);
  int idx = 0;
  for (PointInRectIterator<4> it(rect); it(); it++) {
    OpMeta* mp = meta[idx++];
    argmap.set_point(*it, TaskArgument(&mp, sizeof(OpMeta*)));
  }
  IndexLauncher launcher(POOL2D_FWD_TASK_ID, task_is,
                         TaskArgument(this, sizeof(Pool2D)), argmap,
                         Predicate::TRUE_PRED, false/*must*/, 0/*mapper_id*/,
                         FFConfig::get_hash_id(std::string(name)));
  launcher.add_region_requirement(
      RegionRequirement(input_lps[0], 0/*projection id*/,
                        READ_ONLY, EXCLUSIVE, inputs[0].region));
  launcher.add_field(0, FID_DATA);
  launcher.add_region_requirement(
      RegionRequirement(outputs[0].part, 0/*projection id*/,
                        WRITE_DISCARD, EXCLUSIVE, outputs[0].region));
  launcher.add_field(1, FID_DATA);

  runtime->execute_index_space(ctx, launcher);
}

/*static*/
void Pool2D::backward_kernel(const Pool2DMeta* m,
                             const float* input_ptr,
                             float* input_grad_ptr,
                             const float* output_ptr,
                             const float* output_grad_ptr)
{
  float alpha = 1.0f;
  checkCUDNN(cudnnPoolingBackward(m->handle.dnn, m->poolDesc,
                                  &alpha, m->outputTensor, output_ptr,
                                  m->outputTensor, output_grad_ptr,
                                  m->inputTensor, input_ptr,
                                  &alpha, m->inputTensor, input_grad_ptr));
}

/*
  regions[0](I): input
  regions[1](I/O): input_grad
  regions[2](I): output
  regions[3](I): output_grad
*/
void Pool2D::backward_task(const Task *task,
                           const std::vector<PhysicalRegion> &regions,
                           Context ctx, Runtime *runtime)
{
  assert(regions.size() == 4);
  assert(task->regions.size() == 4);
  const Pool2D* pool = (Pool2D*) task->args;
  const Pool2DMeta* m = *((Pool2DMeta**) task->local_args);
  TensorAccessorR<float, 4> acc_input(
      regions[0], task->regions[0], FID_DATA, ctx, runtime);
  TensorAccessorW<float, 4> acc_input_grad(
      regions[1], task->regions[1], FID_DATA, ctx, runtime,
      true/*readOutput*/);
  TensorAccessorR<float, 4> acc_output(
      regions[2], task->regions[2], FID_DATA, ctx, runtime);
  TensorAccessorR<float, 4> acc_output_grad(
      regions[3], task->regions[3], FID_DATA, ctx, runtime);

  cudaEvent_t t_start, t_end;
  if (pool->profiling) {
    cudaEventCreate(&t_start);
    cudaEventCreate(&t_end);
    cudaEventRecord(t_start);
  }
#ifndef DISABLE_LEGION_CUDA_HIJACK
  cudaStream_t stream;
  checkCUDA(cudaStreamCreate(&stream));
  checkCUDNN(cudnnSetStream(m->handle.dnn, stream));
#endif
  backward_kernel(m, acc_input.ptr, acc_input_grad.ptr, acc_output.ptr, acc_output_grad.ptr);
  if (pool->profiling) {
    cudaEventRecord(t_end);
    checkCUDA(cudaEventSynchronize(t_end));
    float elapsed = 0;
    checkCUDA(cudaEventElapsedTime(&elapsed, t_start, t_end));
    cudaEventDestroy(t_start);
    cudaEventDestroy(t_end);
    printf("Pool2D backward time = %.2fms\n", elapsed);
  }
}

void Pool2D::backward(const FFModel& ff)
{
  ArgumentMap argmap;
  Context ctx = ff.config.lg_ctx;
  Runtime* runtime = ff.config.lg_hlr;
  Rect<4> rect = runtime->get_index_space_domain(ctx, task_is);
  int idx = 0;
  for (PointInRectIterator<4> it(rect); it(); it++) {
    OpMeta* mp = meta[idx++];
    argmap.set_point(*it, TaskArgument(&mp, sizeof(OpMeta*)));
  }
  IndexLauncher launcher(POOL2D_BWD_TASK_ID, task_is,
                         TaskArgument(this, sizeof(Pool2D)), argmap,
                         Predicate::TRUE_PRED, false/*must*/, 0/*mapper_id*/,
                         FFConfig::get_hash_id(std::string(name)));
  // regions[0](I): input
  launcher.add_region_requirement(
      RegionRequirement(inputs[0].part, 0/*projection id*/,
                        READ_ONLY, EXCLUSIVE, inputs[0].region));
  launcher.add_field(0, FID_DATA);
  // regions[1](I/O): input_grad
  launcher.add_region_requirement(
      RegionRequirement(inputs[0].part_grad, 0/*projection id*/,
                        READ_WRITE, EXCLUSIVE, inputs[0].region_grad));
  launcher.add_field(1, FID_DATA);
  // regions[2](I): output
  launcher.add_region_requirement(
      RegionRequirement(outputs[0].part, 0/*projection id*/,
                        READ_ONLY, EXCLUSIVE, outputs[0].region));
  launcher.add_field(2, FID_DATA);
  // regions[3](I): output_grad
  launcher.add_region_requirement(
      RegionRequirement(outputs[0].part_grad, 0/*projection id*/,
                        READ_ONLY, EXCLUSIVE, outputs[0].region_grad));
  launcher.add_field(3, FID_DATA);

  runtime->execute_index_space(ctx, launcher);
}

Pool2DMeta::Pool2DMeta(FFHandler handler)
: OpMeta(handler)
{
  checkCUDNN(cudnnCreateTensorDescriptor(&inputTensor));
  checkCUDNN(cudnnCreateTensorDescriptor(&outputTensor));
  checkCUDNN(cudnnCreatePoolingDescriptor(&poolDesc));
}

bool Pool2D::measure_compute_time(Simulator* sim,
                                  const ParallelConfig& pc,
                                  float& forward_time,
                                  float& backward_time)
{
  Tensor sub_output, sub_input;
  if(!outputs[0].get_output_sub_tensor(pc, sub_output, OP_CONV2D))
    return false;
  if(!inputs[0].get_input_sub_tensor(pc, sub_input, OP_CONV2D))
    return false;
  int input_w = sub_input.adim[0];
  int input_h = sub_input.adim[1];
  int input_c = sub_input.adim[2];
  int input_n = sub_input.adim[3];
  int output_w = sub_output.adim[0];
  int output_h = sub_output.adim[1];
  int output_c = sub_output.adim[2];
  int output_n = sub_output.adim[3];
  int pad_h = ((output_h - 1) * stride_h + kernel_h - input_h + 1) / 2;
  int pad_w = ((output_w - 1) * stride_w + kernel_w - input_w + 1) / 2;
  Pool2DMeta* m = sim->pool2d_meta;
  checkCUDNN(cudnnSetTensor4dDescriptor(m->inputTensor,
                                        CUDNN_TENSOR_NCHW,
                                        CUDNN_DATA_FLOAT,
                                        input_n,
                                        input_c,
                                        input_h,
                                        input_w));
  cudnnPoolingMode_t mode;
  if (pool_type == POOL_MAX)
    mode = CUDNN_POOLING_MAX;
  else {
    assert(pool_type == POOL_AVG);
    mode = CUDNN_POOLING_AVERAGE_COUNT_EXCLUDE_PADDING;
  }
  checkCUDNN(cudnnSetPooling2dDescriptor(m->poolDesc,
                                         mode,
                                         CUDNN_PROPAGATE_NAN,
                                         kernel_h,
                                         kernel_w,
                                         pad_h,//pool->padding_h,
                                         pad_w,//pool->padding_w,
                                         stride_h,
                                         stride_w));
  int n, c, h, w;
  checkCUDNN(cudnnGetPooling2dForwardOutputDim(m->poolDesc,
                                               m->inputTensor,
                                               &n, &c, &h, &w));
  assert(n == output_n);
  assert(c == output_c);
  assert(h == output_h);
  assert(w == output_w);

  checkCUDNN(cudnnSetTensor4dDescriptor(m->outputTensor,
                                        CUDNN_TENSOR_NCHW,
                                        CUDNN_DATA_FLOAT,
                                        n, c, h, w));
  // allocate tensors in simulator
  sim->free_all();
  float* input_ptr = (float*)sim->allocate(sub_input.get_volume(), DT_FLOAT);
  assert(input_ptr != NULL);
  float* input_grad_ptr = (float*)sim->allocate(sub_input.get_volume(), DT_FLOAT);
  assert(input_grad_ptr != NULL);
  float *output_ptr = (float*)sim->allocate(sub_output.get_volume(), DT_FLOAT);
  assert(output_ptr != NULL);
  float *output_grad_ptr = (float*)sim->allocate(sub_output.get_volume(), DT_FLOAT);
  assert(output_grad_ptr != NULL);

  auto forward = [&] {
    forward_kernel(m, input_ptr, output_ptr);
  };
  auto backward = [&] {
    backward_kernel(m, input_ptr, input_grad_ptr, output_ptr, output_grad_ptr);
  };

  inner_measure_compute_time(sim, forward, backward, forward_time, backward_time);

  printf("[Measure Pool2D] name(%s) input(%d %d %d %d) output(%d %d %d %d) stride(%d %d) padding(%d %d) forward_time(%.4lf) backward_time(%.4lf)\n",
      name,
      input_n, input_c, input_h, input_w,
      output_n, output_c, output_h, output_w,
      stride_h, stride_w,
      padding_h, padding_w,
      forward_time, backward_time);

  return true;
}<|MERGE_RESOLUTION|>--- conflicted
+++ resolved
@@ -31,22 +31,6 @@
   return pool->outputs[0];
 }
 
-<<<<<<< HEAD
-Pool2D* FFModel::pool2d(int kernelH, int kernelW,
-                        int strideH, int strideW,
-                        int paddingH, int paddingW,
-                        PoolType type, ActiMode activation,
-                        char const *name)
-{
-  Pool2D *pool = new Pool2D(*this, kernelH, kernelW,
-                      strideH, strideW, paddingH, paddingW,
-                      type, activation, name);
-  layers.push_back(pool);
-  return pool;
-}
-
-=======
->>>>>>> b660260e
 Pool2D::Pool2D(FFModel& model,
                const Tensor& _input,
                int _kernel_h, int _kernel_w,
@@ -74,32 +58,6 @@
   outputs[0].adim[3] = output_n;
 }
 
-<<<<<<< HEAD
-Pool2D::Pool2D(FFModel& model,
-               int _kernel_h, int _kernel_w,
-               int _stride_h, int _stride_w,
-               int _padding_h, int _padding_w,
-               PoolType _type, ActiMode _activation,
-               const char* name)
-: Op(model, OP_POOL2D, name, 1),
-  kernel_h(_kernel_h), kernel_w(_kernel_w),
-  stride_h(_stride_h), stride_w(_stride_w),
-  padding_h(_padding_h), padding_w(_padding_w),
-  pool_type(_type), activation(_activation),
-  profiling(model.config.profiling)
-{
-}
-
-Tensor Pool2D::init_inout(FFModel& model, const Tensor& _input)
-{
-  inputs[0] = _input;
-  create_output_and_partition(model);
-  return outputs[0];
-}
-
-
-=======
->>>>>>> b660260e
 void Pool2D::create_weights(FFModel& model)
 {
   // Do nothing since we don't have any weight
