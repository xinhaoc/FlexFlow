/* Copyright 2023 CMU, Stanford, Facebook, LANL
 *
 * Licensed under the Apache License, Version 2.0 (the "License");
 * you may not use this file except in compliance with the License.
 * You may obtain a copy of the License at
 *
 *     http://www.apache.org/licenses/LICENSE-2.0
 *
 * Unless required by applicable law or agreed to in writing, software
 * distributed under the License is distributed on an "AS IS" BASIS,
 * WITHOUT WARRANTIES OR CONDITIONS OF ANY KIND, either express or implied.
 * See the License for the specific language governing permissions and
 * limitations under the License.
 */

#pragma once

#include "flexflow/ffconst.h"
#include "flexflow/fftype.h"
#include "legion.h"
#include <cstddef>
#include <cstdlib>

// #define MAX_SEQ_LEN 1024
// #define BATCH_SIZE 2
// #define BATCH_SIZE 16
// #define MAX_REQUESTS 256

namespace FlexFlow {

class InferenceResult;
class BeamInferenceResult;

using BatchConfigFuture = Legion::Future;
using InferenceResultFuture = Legion::Future;
using BeamSearchBatchConfigFuture = Legion::Future;
using TreeVerifyBatchConfigFuture = Legion::Future;
using BeamInferenceResultFuture = Legion::Future;

class BatchConfig {
public:
  using RequestGuid = size_t;
  using TokenId = int;
  BatchConfig();
  int num_active_requests() const;
  int num_active_tokens() const;
  int num_active_infr_tokens() const;
  int num_active_peft_tokens() const;
  static int max_requests_per_batch();
  static int max_tokens_per_batch();
  static int max_sequence_length();
  friend std::ostream &operator<<(std::ostream &os, BatchConfig const &bc);
  void print() const;
  void save_to_file(std::string const &filename) const;
  virtual InferenceMode get_mode() const;
  static BatchConfig const *from_future(BatchConfigFuture const &future);
  // Maximum possible values for different parameters
  // These maximum values are used for copying BatchConfig
  // across workers
  static int const MAX_NUM_REQUESTS = 64;
  static int const MAX_NUM_TOKENS = 1024;

  //  Set by update
  int num_tokens;

  struct PerRequestInfo {
<<<<<<< HEAD
    PerRequestInfo() {
      token_start_offset = 0;
      num_tokens_in_batch = 0;
      max_sequence_length = 0;
      request_guid = 0;
      peft_model_id = PEFTModelID::NO_ID;
      peft_bwd = false;
    }
    int token_start_offset;
=======
    int first_token_depth_in_request;
>>>>>>> 6bbb81e3
    int num_tokens_in_batch;
    int max_sequence_length;
    RequestGuid request_guid;
    // PEFT fields
    PEFTModelID peft_model_id;
    bool peft_bwd;
  };
  struct PerTokenInfo {
    int abs_depth_in_request;
    int request_index;
    TokenId token_id;
  };
  PerRequestInfo requestsInfo[MAX_NUM_REQUESTS];
  PerTokenInfo tokensInfo[MAX_NUM_TOKENS];

  bool request_completed[MAX_NUM_REQUESTS];
  bool request_running[MAX_NUM_REQUESTS];
};

class TreeVerifyBatchConfig : public BatchConfig {
public:
  TreeVerifyBatchConfig();
  ~TreeVerifyBatchConfig();
  InferenceMode get_mode() const;
  friend std::ostream &operator<<(std::ostream &os,
                                  TreeVerifyBatchConfig const &bc);
  void print() const;
  void save_to_file(std::string const &filename) const;
  struct CommittedTokensInfo {
    int token_index;   // the index of the token in the previous batch
    int request_index; // request index in the batch
    int token_depth;   // position of the token in the request's sequence
  };

  int num_tokens_to_commit;
  CommittedTokensInfo committed_tokens[MAX_NUM_TOKENS];
};

struct InferenceResult {
  static int const MAX_NUM_TOKENS = BatchConfig::MAX_NUM_TOKENS;
  BatchConfig::TokenId token_ids[MAX_NUM_TOKENS];
};

class BeamSearchBatchConfig : public BatchConfig {
public:
  BeamSearchBatchConfig();
  BeamSearchBatchConfig(int model_id);
  BeamSearchBatchConfig(size_t beam_width, size_t target_iterations);
  BeamSearchBatchConfig(BeamSearchBatchConfig const &other, int model_id);
  InferenceMode get_mode() const;

  ~BeamSearchBatchConfig();

  friend std::ostream &operator<<(std::ostream &os,
                                  BeamSearchBatchConfig const &bc);
  void print() const;
  void save_to_file(std::string const &filename) const;
  bool done() const;
  int max_beam_depth_all_requests() const;
  int current_depth_all_requests() const;

  size_t beam_width;
  size_t target_iterations;
  inline static int const MAX_BEAM_WIDTH = 1;
  inline static int const MAX_BEAM_DEPTH = 8;

  int model_id;

  struct BeamSearchPerRequestInfo {
    int beam_size;
    int current_depth = -1;
    int max_depth = MAX_BEAM_DEPTH;

    BatchConfig::TokenId tokens[BeamSearchBatchConfig::MAX_BEAM_WIDTH];
    float probs[BeamSearchBatchConfig::MAX_BEAM_WIDTH];
    int parent_id[BeamSearchBatchConfig::MAX_BEAM_WIDTH];
  };

  struct BeamSearchPerTokenInfo {
    int sub_request_index;
  };

  BeamSearchPerRequestInfo beamRequestsInfo[MAX_NUM_REQUESTS];
  BeamSearchPerTokenInfo beamTokenInfo[MAX_NUM_TOKENS * MAX_BEAM_WIDTH];
  // why is this == MAX_NUM_REQUESTS * MAX_BEAM_WIDTH?
  int sub_requests[MAX_NUM_REQUESTS * MAX_BEAM_WIDTH];

private:
  size_t current_iteration;
};

struct BeamInferenceResult {
  static int const MAX_NUM_TOKENS = BatchConfig::MAX_NUM_TOKENS;
  BatchConfig::TokenId
      token_ids[MAX_NUM_TOKENS * BeamSearchBatchConfig::MAX_BEAM_WIDTH];
  float probs[MAX_NUM_TOKENS * BeamSearchBatchConfig::MAX_BEAM_WIDTH];
  int parent_id[MAX_NUM_TOKENS * BeamSearchBatchConfig::MAX_BEAM_WIDTH];
};

}; // namespace FlexFlow<|MERGE_RESOLUTION|>--- conflicted
+++ resolved
@@ -64,19 +64,17 @@
   int num_tokens;
 
   struct PerRequestInfo {
-<<<<<<< HEAD
     PerRequestInfo() {
-      token_start_offset = 0;
+      first_token_depth_in_request = 0;
+      first_token_offset_in_batch = 0;
       num_tokens_in_batch = 0;
       max_sequence_length = 0;
       request_guid = 0;
       peft_model_id = PEFTModelID::NO_ID;
       peft_bwd = false;
     }
-    int token_start_offset;
-=======
     int first_token_depth_in_request;
->>>>>>> 6bbb81e3
+    int first_token_offset_in_batch;
     int num_tokens_in_batch;
     int max_sequence_length;
     RequestGuid request_guid;
