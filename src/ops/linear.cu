--- conflicted
+++ resolved
@@ -86,8 +86,72 @@
   profiling(model.config.profiling)
 {
   assert(_input.numDim == 2);
-<<<<<<< HEAD
+  create_kernel_bias(model, use_bias, kernel_initializer, bias_initializer);
+  create_output_and_partition(model);
+}
+
+Linear::Linear(FFModel& model,
+               const std::string& pcname,
+               int in_dim,
+               int out_dim,
+               ActiMode _activation,
+               bool use_bias,
+               Initializer* kernel_initializer,
+               Initializer* bias_initializer)
+: Op(pcname), 
+  in_channels(in_dim), out_channels(out_dim),
+  activation(_activation),
+  profiling(model.config.profiling)
+{
+  create_kernel_bias(model, use_bias, kernel_initializer, bias_initializer);
+}
+
+Tensor Linear::init_inout(FFModel& model, const Tensor& _input)
+{
+  add_to_model(model);
+  assert(_input.numDim == 2);
+  assert(_input.adim[0] == in_channels);
+  inputs[0] = _input;
+  create_output_and_partition(model);
+  return output;
+}
+
+void Linear::add_to_model(FFModel& model)
+{
+  model.layers.push_back(this);
+  Parameter _kernel, _bias;
+  _kernel.tensor = kernel;
+  _kernel.op = this;
+  model.parameters.push_back(_kernel);
+  if (bias.numDim != 0) { // bias is used
+    _bias.tensor = bias;
+    _bias.op = this;
+    model.parameters.push_back(_bias);
+  }
+}
+
+void Linear::create_kernel_bias(FFModel& model, bool use_bias, Initializer* kernel_initializer, Initializer* bias_initializer)
+{
   // Retrive the task indexspace for the op
+  std::string pcname = name;
+  task_is = IndexSpaceT<2>(model.get_or_create_task_is(2, pcname));
+
+  // Create kernel tensor
+  {
+    const int dims[2] = {out_channels, in_channels};
+    kernel = model.create_linear_weight<2>(dims, task_is, DT_FLOAT, kernel_initializer);
+  }
+  // Create bias tensor
+  if (use_bias) {
+    const int dims[1] = {out_channels};
+    bias = model.create_linear_weight<1>(dims, task_is, DT_FLOAT, bias_initializer);
+  }
+}
+
+void Linear::create_output_and_partition(FFModel& model)
+{
+  // Retrive the task indexspace for the op
+  std::string pcname = name;
   task_is = IndexSpaceT<2>(model.get_or_create_task_is(2, pcname));
 
   Context ctx = model.config.lg_ctx;
@@ -95,22 +159,12 @@
   Rect<2> part_rect = runtime->get_index_space_domain(ctx, task_is);
   int num_par_c = part_rect.hi[0] - part_rect.lo[0] + 1;
   int num_par_n = part_rect.hi[1] - part_rect.lo[1] + 1;
-  int in_dim = _input.adim[0];
-  int batch_size = _input.adim[1];
-  printf("Linear in_dim %d, batch_size %d\n", in_dim, batch_size);
+  int in_dim = inputs[0].adim[0];
+  assert(in_dim == in_channels);
+  int batch_size = inputs[0].adim[1];
   {
-    const int dims[2] = {batch_size, out_dim};
+    const int dims[2] = {batch_size, out_channels};
     output = model.create_tensor<2>(dims, task_is, DT_FLOAT);
-  }
-  // Create kernel tensor
-  {
-    const int dims[2] = {out_dim, in_dim};
-    kernel = model.create_linear_weight<2>(dims, task_is, DT_FLOAT, kernel_initializer);
-  }
-  // Create bias tensor
-  if (use_bias) {
-    const int dims[1] = {out_dim};
-    bias = model.create_linear_weight<1>(dims, task_is, DT_FLOAT, bias_initializer);
   }
   // Compute partition bound for input
   Rect<2> input_rect = runtime->get_index_partition_color_space(
@@ -176,159 +230,6 @@
           ctx, inputs[0].region_grad, ip);
     }
   }
-=======
-  create_kernel_bias(model, use_bias, kernel_initializer, bias_initializer);
-  create_output_and_partition(model);
->>>>>>> d94f17b9
-}
-
-Linear::Linear(FFModel& model,
-               const std::string& pcname,
-               int in_dim,
-               int out_dim,
-               ActiMode _activation,
-               bool use_bias,
-               Initializer* kernel_initializer,
-               Initializer* bias_initializer)
-: Op(pcname), 
-  in_channels(in_dim), out_channels(out_dim),
-  activation(_activation),
-  profiling(model.config.profiling)
-{
-  create_kernel_bias(model, use_bias, kernel_initializer, bias_initializer);
-}
-
-Tensor Linear::init_inout(FFModel& model, const Tensor& _input)
-{
-  add_to_model(model);
-  assert(_input.numDim == 2);
-  assert(_input.adim[0] == in_channels);
-  inputs[0] = _input;
-  create_output_and_partition(model);
-  return output;
-}
-
-void Linear::add_to_model(FFModel& model)
-{
-  model.layers.push_back(this);
-  Parameter _kernel, _bias;
-  _kernel.tensor = kernel;
-  _kernel.op = this;
-  model.parameters.push_back(_kernel);
-  if (bias.numDim != 0) { // bias is used
-    _bias.tensor = bias;
-    _bias.op = this;
-    model.parameters.push_back(_bias);
-  }
-}
-
-void Linear::create_kernel_bias(FFModel& model, bool use_bias, Initializer* kernel_initializer, Initializer* bias_initializer)
-{
-  // Retrive the task indexspace for the op
-  std::string pcname = name;
-  task_is = IndexSpaceT<2>(model.get_or_create_task_is(2, pcname));
-
-  // Create kernel tensor
-  {
-    const int dims[2] = {out_channels, in_channels};
-    kernel = model.create_linear_weight<2>(dims, task_is, DT_FLOAT, kernel_initializer);
-  }
-  // Create bias tensor
-  if (use_bias) {
-    const int dims[1] = {out_channels};
-    bias = model.create_linear_weight<1>(dims, task_is, DT_FLOAT, bias_initializer);
-  }
-}
-
-void Linear::create_output_and_partition(FFModel& model)
-{
-<<<<<<< HEAD
-  add_to_model(model);
-  assert(_input.numDim == 2);
-  assert(_input.adim[0] == in_channels);
-  inputs[0] = _input;
-=======
->>>>>>> d94f17b9
-  // Retrive the task indexspace for the op
-  std::string pcname = name;
-  task_is = IndexSpaceT<2>(model.get_or_create_task_is(2, pcname));
-
-  Context ctx = model.config.lg_ctx;
-  Runtime* runtime = model.config.lg_hlr;
-  Rect<2> part_rect = runtime->get_index_space_domain(ctx, task_is);
-  int num_par_c = part_rect.hi[0] - part_rect.lo[0] + 1;
-  int num_par_n = part_rect.hi[1] - part_rect.lo[1] + 1;
-  int in_dim = inputs[0].adim[0];
-  assert(in_dim == in_channels);
-  int batch_size = inputs[0].adim[1];
-  {
-    const int dims[2] = {batch_size, out_channels};
-    output = model.create_tensor<2>(dims, task_is, DT_FLOAT);
-  }
-  // Compute partition bound for input
-  Rect<2> input_rect = runtime->get_index_partition_color_space(
-      ctx, inputs[0].part.get_index_partition());
-  // Create replica tensor
-  if (num_par_c > 1) {
-    const int dims[3] = {num_par_c, batch_size, in_dim};
-    replica = model.create_linear_replica<3>(dims, task_is, DT_FLOAT);
-    {
-      Rect<2> extent(Point<2>(0, 0), Point<2>(in_dim-1, batch_size/num_par_n-1));
-      Transform<2, 2> transform;
-      transform[0][0] = 0;
-      transform[0][1] = 0;
-      transform[1][0] = 0;
-      transform[1][1] = batch_size/num_par_n;
-      IndexPartition ip = runtime->create_partition_by_restriction(
-          ctx, inputs[0].region.get_index_space(), task_is, transform, extent);
-      input_lps[0] = runtime->get_logical_partition(
-          ctx, inputs[0].region, ip);
-    }
-    // Backward use the same ip as inputs[0]
-    input_grad_lps[0] = inputs[0].part_grad;
-    {
-      IndexSpaceT<2> input_task_is = IndexSpaceT<2>(model.get_or_create_task_is(input_rect));
-      const coord_t num_parts[2] = {input_rect.hi[0] - input_rect.lo[0] + 1,
-                                    input_rect.hi[1] - input_rect.lo[1] + 1};
-      Rect<3> extent(Point<3>(0, 0, 0),
-          Point<3>(in_dim/num_parts[0]-1, batch_size/num_parts[1]-1, num_par_c-1));
-      Transform<3, 2> transform;
-      for (int i = 0; i < 3; i++)
-        for (int j = 0; j < 2; j++)
-          transform[i][j] = 0;
-      transform[0][0] = in_dim / num_parts[0];
-      transform[1][1] = batch_size / num_parts[1];
-      IndexPartition ip = runtime->create_partition_by_restriction(
-          ctx, replica.region_grad.get_index_space(), input_task_is,
-          transform, extent);
-      assert(runtime->is_index_partition_disjoint(ctx, ip));
-      assert(runtime->is_index_partition_complete(ctx, ip));
-      // Note we use replica.part to save how to partition the replica
-      // to compute input_grad_lps
-      replica.part = runtime->get_logical_partition(
-          ctx, replica.region_grad, ip);
-    }
-  } else {
-    if (input_rect == part_rect) {
-      input_lps[0] = inputs[0].part;
-      input_grad_lps[0] = inputs[0].part_grad;
-    } else {
-      Rect<2> extent(Point<2>(0,0), Point<2>(in_dim-1,batch_size/num_par_n-1));
-      Transform<2, 2> transform;
-      transform[0][0] = 0;
-      transform[0][1] = 0;
-      transform[1][0] = 0;
-      transform[1][1] = batch_size / num_par_n;
-      IndexPartition ip = runtime->create_partition_by_restriction(
-          ctx, inputs[0].region.get_index_space(), task_is, transform, extent);
-      assert(runtime->is_index_partition_disjoint(ctx, ip));
-      assert(runtime->is_index_partition_complete(ctx, ip));
-      input_lps[0] = runtime->get_logical_partition(
-          ctx, inputs[0].region, ip);
-      input_grad_lps[0] = runtime->get_logical_partition(
-          ctx, inputs[0].region_grad, ip);
-    }
-  }
 }
 
 
