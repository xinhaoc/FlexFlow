--- conflicted
+++ resolved
@@ -20,11 +20,8 @@
 #include "flexflow/ops/batch_norm.h"
 #include "flexflow/ops/element_unary.h"
 #include "flexflow/ops/embedding.h"
-<<<<<<< HEAD
 #include "flexflow/ops/flat.h"
 #include "flexflow/ops/inc_multihead_self_attention.h"
-=======
->>>>>>> f65044dc
 #include "flexflow/ops/kernels/batch_matmul_kernels.h"
 #include "flexflow/ops/kernels/cast_kernels.h"
 #include "flexflow/ops/kernels/concat_kernels.h"
@@ -36,7 +33,6 @@
 #include "flexflow/ops/kernels/linear_kernels.h"
 #include "flexflow/ops/kernels/pool_2d_kernels.h"
 #include "flexflow/ops/kernels/reshape_kernels.h"
-<<<<<<< HEAD
 #include "flexflow/ops/kernels/residual_rms_norm_kernels.h"
 #include "flexflow/ops/kernels/rms_norm_kernels.h"
 #include "flexflow/ops/kernels/softmax_kernels.h"
@@ -47,12 +43,7 @@
 #include "flexflow/ops/spec_inc_multihead_self_attention.h"
 #include "flexflow/ops/tree_inc_multihead_self_attention.h"
 #include "flexflow/parallel_ops/kernels/allreduce_kernels.h"
-=======
-#include "flexflow/ops/kernels/softmax_kernels.h"
-#include "flexflow/ops/kernels/transpose_kernels.h"
-#include "flexflow/ops/layer_norm.h"
 #include "flexflow/ops/linear.h"
->>>>>>> f65044dc
 #include "flexflow/utils/hip_helper.h"
 #include <hip/hip_runtime.h>
 
@@ -317,10 +308,6 @@
                                                        my_output_accessor[0]);
         break;
       }
-<<<<<<< HEAD
-=======
-
->>>>>>> f65044dc
       case OP_EMBEDDING: {
         assert(fused->op_num_inputs[op] == 1);
         assert(fused->op_num_weights[op] == 1);
@@ -374,10 +361,6 @@
           assert(effective_batch_size * in_dim ==
                  my_input_accessor[0].domain.get_volume());
         }
-<<<<<<< HEAD
-
-=======
->>>>>>> f65044dc
         assert(my_input_accessor[0].data_type == DT_INT32 ||
                my_input_accessor[0].data_type == DT_INT64);
         Kernels::Embedding::forward_kernel_wrapper(m,
@@ -440,25 +423,18 @@
         assert(my_input_accessor[0].domain.get_volume() ==
                my_output_accessor[0].domain.get_volume());
         SoftmaxMeta *m = (SoftmaxMeta *)metas->meta[op];
-<<<<<<< HEAD
         if (m->input_type == DT_HALF) {
           Kernels::Softmax::forward_kernel_wrapper(
               m,
               my_input_accessor[0].get_half_ptr(),
               my_output_accessor[0].get_half_ptr());
         } else if (m->input_type == DT_FLOAT) {
-=======
-        if (my_input_accessor[0].data_type == DT_FLOAT) {
->>>>>>> f65044dc
           Kernels::Softmax::forward_kernel_wrapper(
               m,
               my_input_accessor[0].get_float_ptr(),
               my_output_accessor[0].get_float_ptr());
-<<<<<<< HEAD
-=======
         } else {
           assert(false);
->>>>>>> f65044dc
         }
         break;
       }
@@ -507,7 +483,6 @@
         assert(fused->op_num_inputs[op] == 1);
         assert(fused->op_num_outputs[op] == 1);
         LayerNormMeta const *m = (LayerNormMeta *)metas->meta[op];
-<<<<<<< HEAD
         if (m->elementwise_affine) {
           assert(fused->op_num_weights[op] == 1 + (int)(m->use_bias));
         }
@@ -517,19 +492,11 @@
           if (m->use_bias) {
             beta = my_weight_accessor[1];
           }
-=======
-        assert(fused->op_num_weights[op] == 2 * (int)(m->elementwise_affine));
-        GenericTensorAccessorR gamma, beta;
-        if (m->elementwise_affine) {
-          gamma = my_weight_accessor[0];
-          beta = my_weight_accessor[1];
->>>>>>> f65044dc
         }
         LayerNorm::forward_kernel_wrapper(
             m, my_input_accessor[0], my_output_accessor[0], gamma, beta);
         break;
       }
-<<<<<<< HEAD
       case OP_RESIDUAL_LAYERNORM: {
         assert(false && "Operator ResidualLayerNorm does not support "
                         "the forward() task");
@@ -1104,7 +1071,7 @@
             m, bc, my_input_accessor[0], my_output_accessor[0]);
         break;
       }
-=======
+
       case OP_CAST: {
         assert(fused->op_num_inputs[op] == 1);
         assert(fused->op_num_outputs[op] == 1);
@@ -1127,7 +1094,6 @@
         }
         break;
       }
->>>>>>> f65044dc
       default: {
         fprintf(stderr,
                 "Fusion currently does not support type = %d\n",
@@ -1490,8 +1456,6 @@
             batch_size);
         break;
       }
-<<<<<<< HEAD
-=======
       case OP_BATCHMATMUL: {
         assert(fused->op_num_inputs[op] == 2);
         assert(fused->op_num_weights[op] == 0);
@@ -1588,7 +1552,6 @@
                                                     effective_batch_size);
         break;
       }
->>>>>>> f65044dc
       case OP_GELU:
       case OP_RELU:
       case OP_SIGMOID:
