/* Copyright 2020 Stanford
 *
 * Licensed under the Apache License, Version 2.0 (the "License");
 * you may not use this file except in compliance with the License.
 * You may obtain a copy of the License at
 *
 *     http://www.apache.org/licenses/LICENSE-2.0
 *
 * Unless required by applicable law or agreed to in writing, software
 * distributed under the License is distributed on an "AS IS" BASIS,
 * WITHOUT WARRANTIES OR CONDITIONS OF ANY KIND, either express or implied.
 * See the License for the specific language governing permissions and
 * limitations under the License.
 */

#include "model.h"
#include "cuda_helper.h"

using namespace Legion;

Tensor FFModel::unary(OperatorType op,
                      const Tensor x,
                      bool inplace,
                      const char *name,
		      float scalar)
{
  ElementUnary *ele = new ElementUnary(*this, op, x, inplace, name, scalar);
  layers.push_back(ele);
  return ele->outputs[0];
}

Tensor FFModel::exp(const Tensor x,
                    const char *name)
{
  return this->unary(OP_EXP, x, false/*inplace*/, name);
}

<<<<<<< HEAD
Tensor FFModel::relu(const Tensor x, bool inplace, const char *name)
=======
Tensor FFModel::scalar_multiply(const Tensor& x,const float scalar ,bool inplace, const char *name)
{
  return this->unary(OP_SCALAR_MULTIPLY, x, inplace, name, scalar);
}

Tensor FFModel::relu(const Tensor& x, bool inplace, const char *name)
>>>>>>> 40826bae
{
  return this->unary(OP_RELU, x, inplace, name);
}

Tensor FFModel::sigmoid(const Tensor x, const char *name)
{
  return this->unary(OP_SIGMOID, x, false/*inplace*/, name);
}

Tensor FFModel::tanh(const Tensor x, const char *name)
{
  return this->unary(OP_TANH, x, false/*inplace*/, name);
}

<<<<<<< HEAD
Tensor FFModel::elu(const Tensor x, bool inplace, const char *name)
=======
Tensor FFModel::identity(const Tensor& x, const char *name)
{
  return this->unary(OP_IDENTITY, x, false/*inplace*/, name);
}

Tensor FFModel::gelu(const Tensor& x, const char *name)
{
  return this->unary(OP_GELU, x, false/*inplace*/, name);
}

Tensor FFModel::elu(const Tensor& x, bool inplace, const char *name)
>>>>>>> 40826bae
{
  // Currently assume inplace is false
  assert(!inplace);
  return this->unary(OP_ELU, x, inplace, name);
}

ElementUnary::ElementUnary(FFModel& model,
                           OperatorType _op_type,
                           const Tensor x,
                           bool _inplace,
<<<<<<< HEAD
                           const char* name)
: Op(model, _op_type, name, 1/*inputs*/, 0/*weights*/, x), inplace(_inplace)
=======
                           const char* name,
			   float _scalar)
: Op(model, _op_type, name, x), inplace(_inplace), scalar(_scalar)
>>>>>>> 40826bae
{
  numOutputs = 1;
  int numdim = x->num_dims;
  ParallelDim dims[MAX_TENSOR_DIM];
  for (int i = 0; i < numdim; i++) {
    dims[i] = x->dims[i];
  }
  outputs[0] = model.create_tensor_legion_ordering(numdim, dims, x->data_type, this);
}

bool ElementUnary::can_inplace_output(void)
{
  return true;
}

bool ElementUnary::has_inplace_output(void)
{
  return inplace;
}

void ElementUnary::do_inplace_output(void)
{
  inplace = true;
}

bool ElementUnary::use_cudnn(OperatorType type)
{
  if (type == OP_RELU)
    return true;
  if (type == OP_SIGMOID)
    return true;
  if (type == OP_TANH)
    return true;
  if (type == OP_ELU)
    return true;
  return false;
}

#ifdef DEADCODE
void ElementUnary::map_output_tensors(FFModel& model)
{
  int dim = inputs[0].num_dims;
  switch (dim) {
#define DIMFUNC(DIM) \
    case DIM: \
    { \
      task_is = model.get_or_create_task_is(DIM, name); \
      map_output_tensors_with_dim<DIM>(model); \
      break; \
    }
    LEGION_FOREACH_N(DIMFUNC)
#undef DIMFUNC
    default:
    {
      // Unsupported dim for ElementWiseUnary operator
      assert(false);
    }
  }
}

template<int NDIM>
void ElementUnary::map_output_tensors_with_dim(FFModel& model)
{
  // Retrive the task indexspace for the op
  task_is = IndexSpaceT<NDIM>(model.get_or_create_task_is(NDIM, name));
  Context ctx = model.config.lg_ctx;
  Runtime* runtime = model.config.lg_hlr;
  Rect<NDIM> part_rect = runtime->get_index_space_domain(ctx, task_is);
  Rect<NDIM> input_rect = runtime->get_index_partition_color_space(
      ctx, inputs[0]->part.get_index_partition());
  if (inplace) {
    // output reuse input tensor
    outputs[0] = inputs[0];
    outputs[0].owner_op = this;
    outputs[0].owner_idx = 0;
    assert(input_rect == part_rect && "Inplace require the same partitioning");
    input_lps[0] = inputs[0]->part;
    input_grad_lps[0] = inputs[0]->part_grad;
    return; 
  }
  int dims[NDIM];
  for (int i = 0; i < NDIM; i++)
    dims[i] = inputs[0].adim[NDIM-1-i];
  outputs[0] = model.create_tensor<NDIM>(dims, DT_FLOAT, this);
  outputs[0].owner_op = this;
  outputs[0].owner_idx = 0;
  if (input_rect == part_rect) {
    input_lps[0] = inputs[0]->part;
    input_grad_lps[0] = inputs[0]->part_grad;
  } else {
    model.create_disjoint_partition<NDIM>(
        inputs[0], IndexSpaceT<NDIM>(task_is), input_lps[0], input_grad_lps[0]);
  }
}
#endif

OpMeta* ElementUnary::init_task(const Task *task,
                                const std::vector<PhysicalRegion> &regions,
                                Context ctx, Runtime *runtime)
{
  ElementUnary* eu = (ElementUnary*) task->args;
  FFHandler handle = *((FFHandler*) task->local_args);
  ElementUnaryMeta* m = new ElementUnaryMeta(handle);
  m->op_type = eu->op_type;
  m->profiling = eu->profiling;
  m->inplace = eu->inplace;
  m->scalar = eu->scalar;
  if (m->inplace) {
    assert(regions.size() == 1);
    assert(task->regions.size() == 1);
  } else {
    assert(regions.size() == 2);
    assert(task->regions.size() == 2);
  }

  if (use_cudnn(m->op_type))
  {
    cudnnActivationMode_t mode;
    switch (m->op_type) {
      case OP_SIGMOID:
        mode = CUDNN_ACTIVATION_SIGMOID;
        break;
      case OP_RELU:
        mode = CUDNN_ACTIVATION_RELU;
        break;
      case OP_TANH:
        mode = CUDNN_ACTIVATION_TANH;
        break;
      case OP_ELU:
        mode = CUDNN_ACTIVATION_ELU;
        break;
      default:
        assert(false);
    }
    checkCUDNN(cudnnSetActivationDescriptor(m->actiDesc, mode,
                                            CUDNN_PROPAGATE_NAN, 0.0));
    Domain input_domain = runtime->get_index_space_domain(
        ctx, task->regions[0].region.get_index_space());
    checkCUDNN(cudnnSetTensorDescriptorFromDomain(m->inputTensor, input_domain));
      checkCUDNN(cudnnSetTensorDescriptorFromDomain(m->outputTensor, input_domain));
  }
  return m;
}

void ElementUnary::init(const FFModel& ff)
{
  ArgumentMap argmap;
  Context ctx = ff.config.lg_ctx;
  Runtime* runtime = ff.config.lg_hlr;
  set_argumentmap_for_init(ff, argmap);
  IndexLauncher init_launcher(ELEMENTUNARY_INIT_TASK_ID, task_is,
                              TaskArgument(this, sizeof(ElementUnary)), argmap,
                              Predicate::TRUE_PRED, false/*must*/, 0/*mapper_id*/,
                              FFConfig::get_hash_id(std::string(name)));
  init_launcher.add_region_requirement(
      RegionRequirement(input_lps[0], 0/*projection id*/,
                        READ_ONLY, EXCLUSIVE, inputs[0]->region));
  init_launcher.add_field(0, FID_DATA);
  if (!inplace) {
    init_launcher.add_region_requirement(
        RegionRequirement(outputs[0]->part, 0/*projection id*/,
                          WRITE_ONLY, EXCLUSIVE, outputs[0]->region));
    init_launcher.add_field(1, FID_DATA);
  }
  FutureMap fm = runtime->execute_index_space(ctx, init_launcher);
  fm.wait_all_results();
  set_opmeta_from_futuremap(ff, fm);
}

__global__
void elewise_unary_forward_kernel(coord_t volume,
                                  const float alpha,
                                  const float beta,
                                  const float scalar,
				  OperatorType type,
                                  const float* in,
                                  float* out)
{
  CUDA_KERNEL_LOOP(i, volume)
  {
    switch (type) {
      case OP_EXP:
      {
        out[i] = alpha * exp(in[i]) + beta * out[i];
        break;
      }
      case OP_IDENTITY:
      {
	out[i] = in[i];
	break;
      }
      case OP_SCALAR_MULTIPLY:
      {
	out[i] = in[i] * scalar;
	break;
      }
      case OP_GELU:
      {
	out[i] = in[i] * 0.5 * erfc(-in[i]*M_SQRT1_2);
	break;
      }
      default:
        assert(false);
    }
  }
}

/*static*/
void ElementUnary::forward_kernel(const ElementUnaryMeta* m,
                                  const float* input_ptr,
                                  float* output_ptr,
                                  size_t num_elements)
{
  float alpha = 1.0f, beta = 0.0f;
  if (use_cudnn(m->op_type)) {
    checkCUDNN(cudnnActivationForward(m->handle.dnn, m->actiDesc,
        &alpha, m->inputTensor, input_ptr,
        &beta, m->outputTensor, output_ptr));
  } else {
    elewise_unary_forward_kernel<<<GET_BLOCKS(num_elements), CUDA_NUM_THREADS>>>(
        num_elements, alpha, beta,m->scalar, m->op_type, input_ptr, output_ptr);
  }
}

/*
  regions[0](I): input
  regions[1](O): output
*/
__host__
void ElementUnary::forward_task(const Task* task,
                                const std::vector<PhysicalRegion> &regions,
                                Context ctx, Runtime* runtime)
{
  //const ElementUnary* ele = (const ElementUnary*) task->args;
  const ElementUnaryMeta* m = *((ElementUnaryMeta**) task->local_args);
  Domain input_domain = runtime->get_index_space_domain(
    ctx, task->regions[0].region.get_index_space());
  const float* input_ptr = NULL;
  float* output_ptr = NULL;
  if (m->inplace) {
    assert(regions.size() == 1);
    assert(task->regions.size() == 1);
    output_ptr = helperGetTensorPointerRW<float>(
      regions[0], task->regions[0], FID_DATA, ctx, runtime);
    input_ptr = output_ptr;
  } else {
    assert(regions.size() == 2);
    assert(task->regions.size() == 2);
    Domain output_domain = runtime->get_index_space_domain(
      ctx, task->regions[1].region.get_index_space());
    assert(output_domain == input_domain);
    input_ptr = helperGetTensorPointerRO<float>(
      regions[0], task->regions[0], FID_DATA, ctx, runtime);
    output_ptr = helperGetTensorPointerWO<float>(
      regions[1], task->regions[1], FID_DATA, ctx, runtime);
  }
#ifndef DISABLE_LEGION_CUDA_HIJACK
  cudaStream_t stream;
  checkCUDA(cudaStreamCreate(&stream));
  checkCUDNN(cudnnSetStream(m->handle.dnn, stream));
#endif
  forward_kernel(m, input_ptr, output_ptr, input_domain.get_volume());
}

void ElementUnary::forward(const FFModel& ff)
{
  ArgumentMap argmap;
  Context ctx = ff.config.lg_ctx;
  Runtime* runtime = ff.config.lg_hlr;
  set_argumentmap_for_forward(ff, argmap);
  IndexLauncher launcher(ELEMENTUNARY_FWD_TASK_ID, task_is,
                         TaskArgument(NULL, 0), argmap,
                         Predicate::TRUE_PRED, false/*must*/, 0/*mapper_id*/,
                         FFConfig::get_hash_id(std::string(name)));
  if (inplace) {
    assert(outputs[0]->part == input_lps[0]);
    assert(outputs[0]->region == inputs[0]->region);
    launcher.add_region_requirement(
      RegionRequirement(outputs[0]->part, 0/*projection id*/,
        READ_WRITE, EXCLUSIVE, outputs[0]->region));
    launcher.add_field(0, FID_DATA);
  } else {
    launcher.add_region_requirement(
      RegionRequirement(input_lps[0], 0/*projection id*/,
        READ_ONLY, EXCLUSIVE, inputs[0]->region));
    launcher.add_field(0, FID_DATA);
    launcher.add_region_requirement(
      RegionRequirement(outputs[0]->part, 0/*projection id*/,
         WRITE_ONLY, EXCLUSIVE, outputs[0]->region));
    launcher.add_field(1, FID_DATA);
  }
  runtime->execute_index_space(ctx, launcher);
}

__global__
void elewise_unary_backward_kernel(coord_t volume,
                                   const float alpha,
                                   const float beta,
				   const float scalar,
                                   OperatorType type,
                                   const float* output_grad,
                                   const float* input,
                                   float* input_grad)
{
  CUDA_KERNEL_LOOP(i, volume)
  {
    switch (type) {
      case OP_EXP:
      {
        //TODO: change to use output instead of recomputing
        input_grad[i] = alpha * output_grad[i] * exp(input[i]) + beta * input_grad[i];
        break;
      }
      case OP_IDENTITY:
      {
	input_grad[i] = output_grad[i];
	break;
      } 
      case OP_SCALAR_MULTIPLY:
      {
	input_grad[i] = output_grad[i]*scalar;
	break;
      }
      case OP_GELU:
      {
	input_grad[i] = output_grad[i]*(0.5 * erfc(-input[i]*M_SQRT1_2)-0.5*M_SQRT1_2*input[i]*exp(-input[i]*input[i]*0.5));
	break;
      }
      default:
        assert(false);
    }
  }
}

/*static*/
void ElementUnary::backward_kernel(const ElementUnaryMeta* m,
                                   const float* input_ptr,
                                   float* input_grad_ptr,
                                   const float* output_ptr,
                                   const float* output_grad_ptr,
                                   size_t num_elements)
{
  float alpha = 1.0f;
  if (use_cudnn(m->op_type)) {
    checkCUDNN(cudnnActivationBackward(m->handle.dnn, m->actiDesc,
        &alpha, m->outputTensor, output_ptr, m->outputTensor, output_grad_ptr,
        m->inputTensor, input_ptr, &alpha, m->inputTensor, input_grad_ptr));
  } else {
    elewise_unary_backward_kernel<<<GET_BLOCKS(num_elements), CUDA_NUM_THREADS>>>(
        num_elements, alpha, alpha, m->scalar, m->op_type, output_grad_ptr, input_ptr, input_grad_ptr);
  }
}

/*
  regions[0](I): input
  regions[1](I/O): input_grad
  regions[2](I): output
  regions[3](I): output_grad
*/
__host__
void ElementUnary::backward_task(const Task* task,
                                 const std::vector<PhysicalRegion> &regions,
                                 Context ctx, Runtime* runtime)
{
  //const ElementUnary* ele = (const ElementUnary*) task->args;
  const ElementUnaryMeta* m = *((ElementUnaryMeta**) task->local_args);
  const float* input_ptr = NULL, *output_ptr = NULL, *output_grad_ptr = NULL;
  float* input_grad_ptr = NULL;
  Domain input_domain = runtime->get_index_space_domain(
    ctx, task->regions[0].region.get_index_space());
  if (m->inplace) {
    assert(regions.size() == 2);
    assert(task->regions.size() == 2);
    Domain input_grad_domain = runtime->get_index_space_domain(
      ctx, task->regions[1].region.get_index_space());
    assert(input_grad_domain == input_domain);
    input_ptr = helperGetTensorPointerRO<float>(
      regions[0], task->regions[0], FID_DATA, ctx, runtime);
    input_grad_ptr = helperGetTensorPointerRW<float>(
      regions[1], task->regions[1], FID_DATA, ctx, runtime);
    output_ptr = input_ptr;
    output_grad_ptr = input_grad_ptr;
  } else {
    assert(regions.size() == 4);
    assert(task->regions.size() == 4);
    Domain input_grad_domain = runtime->get_index_space_domain(
      ctx, task->regions[1].region.get_index_space());
    Domain output_domain = runtime->get_index_space_domain(
      ctx, task->regions[2].region.get_index_space());
    Domain output_grad_domain = runtime->get_index_space_domain(
      ctx, task->regions[3].region.get_index_space());
    assert(output_grad_domain == input_domain);
    assert(output_grad_domain == output_domain);
    assert(output_grad_domain == input_grad_domain);
    input_ptr = helperGetTensorPointerRO<float>(
      regions[0], task->regions[0], FID_DATA, ctx, runtime);
    input_grad_ptr = helperGetTensorPointerRW<float>(
      regions[1], task->regions[1], FID_DATA, ctx, runtime);
    output_ptr = helperGetTensorPointerRO<float>(
      regions[2], task->regions[2], FID_DATA, ctx, runtime);
    output_grad_ptr = helperGetTensorPointerRO<float>(
      regions[3], task->regions[3], FID_DATA, ctx, runtime);
  }
#ifndef DISABLE_LEGION_CUDA_HIJACK
  cudaStream_t stream;
  checkCUDA(cudaStreamCreate(&stream));
  checkCUDNN(cudnnSetStream(m->handle.dnn, stream));
#endif
  backward_kernel(m, input_ptr, input_grad_ptr, output_ptr, output_grad_ptr, input_domain.get_volume());
}

void ElementUnary::backward(const FFModel& ff)
{
  ArgumentMap argmap;
  Context ctx = ff.config.lg_ctx;
  Runtime* runtime = ff.config.lg_hlr;
  set_argumentmap_for_backward(ff, argmap);
  IndexLauncher launcher(ELEMENTUNARY_BWD_TASK_ID, task_is,
      TaskArgument(NULL, 0), argmap,
      Predicate::TRUE_PRED, false/*must*/, 0/*mapper_id*/,
      FFConfig::get_hash_id(std::string(name)));
  if (inplace) {
    assert(input_lps[0] == outputs[0]->part);
    assert(input_grad_lps[0] == outputs[0]->part_grad);
    // regions[2](I): output_grad
    launcher.add_region_requirement(
      RegionRequirement(outputs[0]->part, 0/*projection id*/,
        READ_ONLY, EXCLUSIVE, outputs[0]->region));
    launcher.add_field(0, FID_DATA);
    // regions[3](I): output_grad
    launcher.add_region_requirement(
      RegionRequirement(outputs[0]->part_grad, 0/*projection id*/,
        READ_WRITE, EXCLUSIVE, outputs[0]->region_grad));
    launcher.add_field(1, FID_DATA);
  } else {
    // regions[0](I): input
    launcher.add_region_requirement(
      RegionRequirement(input_lps[0], 0/*projection id*/,
        READ_ONLY, EXCLUSIVE, inputs[0]->region));
    launcher.add_field(0, FID_DATA);
    // regions[1](I/O): input_grad
    launcher.add_region_requirement(
      RegionRequirement(input_grad_lps[0], 0/*projection id*/,
        READ_WRITE, EXCLUSIVE, inputs[0]->region_grad));
    launcher.add_field(1, FID_DATA);
    // regions[2](I): output_grad
    launcher.add_region_requirement(
      RegionRequirement(outputs[0]->part, 0/*projection id*/,
        READ_ONLY, EXCLUSIVE, outputs[0]->region));
    launcher.add_field(2, FID_DATA);
    // regions[3](I): output_grad
    launcher.add_region_requirement(
      RegionRequirement(outputs[0]->part_grad, 0/*projection id*/,
        READ_ONLY, EXCLUSIVE, outputs[0]->region_grad));
    launcher.add_field(3, FID_DATA);
  }
  runtime->execute_index_space(ctx, launcher);
}

ElementUnaryMeta::ElementUnaryMeta(FFHandler handler)
: OpMeta(handler)
{
  checkCUDNN(cudnnCreateTensorDescriptor(&inputTensor));
  checkCUDNN(cudnnCreateTensorDescriptor(&outputTensor));
  checkCUDNN(cudnnCreateActivationDescriptor(&actiDesc));
}

bool ElementUnary::measure_operator_cost(Simulator* sim,
                                         const ParallelConfig& pc,
                                         CostMetrics& cost_metrics) const
{
  TensorBase sub_output, sub_input;
  if (!outputs[0]->get_output_sub_tensor(pc, sub_output, op_type))
    return false;
  if (!inputs[0]->get_input_sub_tensor(pc, sub_input, op_type))
    return false;
  ElementUnaryMeta* m = sim->ele_unary_meta;
  m->op_type = op_type;
  if (use_cudnn(m->op_type))
  {
    cudnnActivationMode_t mode;
    switch (op_type) {
      case OP_SIGMOID:
        mode = CUDNN_ACTIVATION_SIGMOID;
        break;
      case OP_RELU:
        mode = CUDNN_ACTIVATION_RELU;
        break;
      case OP_TANH:
        mode = CUDNN_ACTIVATION_TANH;
        break;
      case OP_ELU:
        mode = CUDNN_ACTIVATION_ELU;
        break;
      default:
        assert(false);
    }
    checkCUDNN(cudnnSetActivationDescriptor(m->actiDesc, mode,
                                            CUDNN_PROPAGATE_NAN, 0.0));
    Domain input_domain, output_domain;
    input_domain.dim = sub_input.num_dims;
    for (int i = 0; i < sub_input.num_dims; i++) {
      input_domain.rect_data[i] = 0;
      input_domain.rect_data[i+input_domain.dim] = sub_input.dims[i].size-1;
    }
    output_domain.dim = sub_output.num_dims;
    for (int i = 0; i < sub_output.num_dims; i++) {
      output_domain.rect_data[i] = 0;
      output_domain.rect_data[i+input_domain.dim] = sub_output.dims[i].size-1;
    }
    checkCUDNN(cudnnSetTensorDescriptorFromDomain(m->inputTensor, input_domain));
    checkCUDNN(cudnnSetTensorDescriptorFromDomain(m->outputTensor, output_domain));
  }
  sim->free_all();
  float* input_ptr = (float*)sim->allocate(sub_input.get_volume(), DT_FLOAT);
  assert(input_ptr != NULL);
  float* output_ptr = NULL;
  if (inplace) {
    output_ptr = input_ptr;
  } else {
    output_ptr = (float*)sim->allocate(sub_output.get_volume(), DT_FLOAT);
  }
  assert(output_ptr != NULL);

  std::function<void()> forward, backward;
  forward = [&] {
    forward_kernel(m, input_ptr, output_ptr, sub_output.get_volume());
  };
  if (sim->computationMode == COMP_MODE_TRAINING) {
    float* input_grad_ptr = (float*)sim->allocate(sub_input.get_volume(), DT_FLOAT);
    assert(input_grad_ptr != NULL);
    float* output_grad_ptr = NULL;
    if (inplace) {
      output_grad_ptr = input_grad_ptr;
    } else {
      output_grad_ptr = (float*)sim->allocate(sub_output.get_volume(), DT_FLOAT);
    }
    assert(output_grad_ptr != NULL);
    backward = [&] {
      backward_kernel(m, input_ptr, input_grad_ptr, output_ptr, output_grad_ptr,
          sub_output.get_volume());
    };
  }

  inner_measure_operator_cost(sim, forward, backward, cost_metrics);

  if (sim->computationMode == COMP_MODE_TRAINING) {
    printf("[Measure Elewise Unary] name(%s) num_elements(%zu) forward_time(%.4lf) backward_time(%.4lf)\n",
        name, sub_output.get_volume(),
        cost_metrics.forward_time,
        cost_metrics.backward_time);
  } else {
    printf("[Measure Elewise Unary] name(%s) num_elements(%zu) forward_time(%.4lf)\n",
        name, sub_output.get_volume(),
        cost_metrics.forward_time);
  }
  return true;
}<|MERGE_RESOLUTION|>--- conflicted
+++ resolved
@@ -35,16 +35,12 @@
   return this->unary(OP_EXP, x, false/*inplace*/, name);
 }
 
-<<<<<<< HEAD
+Tensor FFModel::scalar_multiply(const Tensor x,const float scalar ,bool inplace, const char *name)
+{
+  return this->unary(OP_SCALAR_MULTIPLY, x, inplace, name, scalar);
+}
+
 Tensor FFModel::relu(const Tensor x, bool inplace, const char *name)
-=======
-Tensor FFModel::scalar_multiply(const Tensor& x,const float scalar ,bool inplace, const char *name)
-{
-  return this->unary(OP_SCALAR_MULTIPLY, x, inplace, name, scalar);
-}
-
-Tensor FFModel::relu(const Tensor& x, bool inplace, const char *name)
->>>>>>> 40826bae
 {
   return this->unary(OP_RELU, x, inplace, name);
 }
@@ -59,21 +55,17 @@
   return this->unary(OP_TANH, x, false/*inplace*/, name);
 }
 
-<<<<<<< HEAD
+Tensor FFModel::identity(const Tensor x, const char *name)
+{
+  return this->unary(OP_IDENTITY, x, false/*inplace*/, name);
+}
+
+Tensor FFModel::gelu(const Tensor x, const char *name)
+{
+  return this->unary(OP_GELU, x, false/*inplace*/, name);
+}
+
 Tensor FFModel::elu(const Tensor x, bool inplace, const char *name)
-=======
-Tensor FFModel::identity(const Tensor& x, const char *name)
-{
-  return this->unary(OP_IDENTITY, x, false/*inplace*/, name);
-}
-
-Tensor FFModel::gelu(const Tensor& x, const char *name)
-{
-  return this->unary(OP_GELU, x, false/*inplace*/, name);
-}
-
-Tensor FFModel::elu(const Tensor& x, bool inplace, const char *name)
->>>>>>> 40826bae
 {
   // Currently assume inplace is false
   assert(!inplace);
@@ -84,14 +76,9 @@
                            OperatorType _op_type,
                            const Tensor x,
                            bool _inplace,
-<<<<<<< HEAD
-                           const char* name)
-: Op(model, _op_type, name, 1/*inputs*/, 0/*weights*/, x), inplace(_inplace)
-=======
                            const char* name,
-			   float _scalar)
-: Op(model, _op_type, name, x), inplace(_inplace), scalar(_scalar)
->>>>>>> 40826bae
+                           float _scalar)
+: Op(model, _op_type, name, 1/*inputs*/, 0/*weights*/, x), inplace(_inplace), scalar(_scalar)
 {
   numOutputs = 1;
   int numdim = x->num_dims;
