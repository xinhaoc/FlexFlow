--- conflicted
+++ resolved
@@ -623,8 +623,6 @@
                                       Initializer *kernel_initializer = NULL,
                                       bool apply_rotary_embedding = false,
                                       char const *name = NULL);
-<<<<<<< HEAD
-
 Tensor spec_inc_multihead_self_attention(const Tensor input,
                                   int embed_dim,
                                   int num_heads,
@@ -636,8 +634,7 @@
                                   bool add_zero_attn = false,
                                   Initializer *kernel_initializer = NULL,
                                   bool apply_rotary_embedding = false,
-                                  char const *name = NULL);                                    
-=======
+                                  char const *name = NULL);
   Tensor inc_multihead_self_attention_verify(
       const Tensor input,
       int embed_dim,
@@ -651,7 +648,7 @@
       Initializer *kernel_initializer = NULL,
       bool apply_rotary_embedding = false,
       char const *name = NULL);
->>>>>>> a4695c21
+
   Tensor create_tensor_legion_ordering(int num_dim,
                                        int const dims[],
                                        DataType data_type,
@@ -1014,7 +1011,6 @@
       std::unordered_map<
           std::pair<ParallelTensorShape, IncMultiHeadSelfAttentionParams>,
           IncMultiHeadSelfAttention *>,
-<<<<<<< HEAD
       std::unordered_map<std::pair<ParallelTensorShape, BeamTopKParams>,
                          BeamTopK *>,
       std::unordered_map<
@@ -1022,12 +1018,10 @@
           SpecIncMultiHeadSelfAttention *>, 
       std::unordered_map<
           std::pair<ParallelTensorShape, PlaceHolderParams>,
-          PlaceHolder *>, 
-=======
+          PlaceHolder *>,
       std::unordered_map<
           std::pair<ParallelTensorShape, IncMultiHeadSelfAttentionVerifyParams>,
           IncMultiHeadSelfAttentionVerify *>,
->>>>>>> a4695c21
       std::unordered_map<std::pair<ParallelTensorShape, ReduceParams>,
                          Reduce *>,
       std::unordered_map<std::pair<ParallelTensorShape, ReshapeParams>,
