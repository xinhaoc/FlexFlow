/* Copyright 2023 CMU, Facebook, LANL, MIT, NVIDIA, and Stanford (alphabetical)
 *
 * Licensed under the Apache License, Version 2.0 (the "License");
 * you may not use this file except in compliance with the License.
 * You may obtain a copy of the License at
 *
 *     http://www.apache.org/licenses/LICENSE-2.0
 *
 * Unless required by applicable law or agreed to in writing, software
 * distributed under the License is distributed on an "AS IS" BASIS,
 * WITHOUT WARRANTIES OR CONDITIONS OF ANY KIND, either express or implied.
 * See the License for the specific language governing permissions and
 * limitations under the License.
 */

#include "flexflow/ops/layer_norm.h"
#include "flexflow/model.h"
#include "flexflow/utils/hash_utils.h"
#include "legion/legion_utilities.h"

namespace FlexFlow {

// declare Legion names
using Legion::ArgumentMap;
using Legion::Context;
using Legion::coord_t;
using Legion::Domain;
using Legion::FutureMap;
using Legion::IndexLauncher;
using Legion::InlineLauncher;
using Legion::Machine;
using Legion::Memory;
using Legion::PhysicalRegion;
using Legion::Predicate;
using Legion::Rect;
using Legion::RegionRequirement;
using Legion::Runtime;
using Legion::Task;
using Legion::TaskArgument;
using Legion::TaskLauncher;

bool operator==(LayerNormParams const &lhs, LayerNormParams const &rhs) {
  return lhs.layer_guid == rhs.layer_guid && lhs.axes == rhs.axes &&
         lhs.elementwise_affine == rhs.elementwise_affine &&
         lhs.use_bias == rhs.use_bias;
}

bool LayerNormParams::is_valid(ParallelTensorShape const &input) const {
  return input.is_valid();
}

LayerNormParams LayerNorm::get_params() const {
  LayerNormParams params;
  params.layer_guid = this->layer_guid;
  params.axes = this->axes;
  params.elementwise_affine = this->elementwise_affine;
  params.eps = this->eps;
  params.use_bias = this->use_bias;
  if (this->name != nullptr) {
    strcpy(params.name, this->name);
  }
  return params;
}

Tensor FFModel::layer_norm(const Tensor input,
                           std::vector<int> const &axes,
                           bool elementwise_affine,
                           float eps,
<<<<<<< HEAD
                           bool use_bias,
=======
>>>>>>> f65044dc
                           DataType data_type,
                           char const *name) {
  // In PyTorch, axes must be the sizes of the last axes.size() dimensions of
  // the input tensor. However, since the tensor dimensions are reversed in
  // FlexFlow (batch size is the last dimension), we require that axes must be
  // the sizes of the FIRST axes.size() dimensions of the input tensor.

  // Another difference is that in PyTorch, the axes vector should contain the
  // sizes of the dimensions with respect to which you want to compute the
  // layernorm. In FlexFlow, instead, axes should contain the INDICES of the
  // dimensions in question. We do this because the size of a dimension might be
  // different when splitting a tensor in model parallelism.
  assert(
      axes.size() <= input->num_dims &&
      "number of axes must be less than tensor dimensions"); // input does not
                                                             // have replica
                                                             // dimension here
  for (int i = 0; i < axes.size(); i++) {
    assert(axes[i] == i && "axes must be the first axes.size() dimensions");
  }
#ifdef DEADCODE
  for (int i = 0; i < axes.size(); i++) {
    bool found = false;
    for (int j = 0; j < axes.size(); j++) {
      if (axes[j] == input->num_dims - 1 - i) {
        found = true;
      }
    }
    if (!found) {
      assert(false && "axes must be the last axes.size() dimensions");
    }
  }
#endif
  if (data_type == DT_NONE) {
    data_type = input->data_type;
  }
<<<<<<< HEAD
  int num_weights = elementwise_affine ? (use_bias ? 2 : 1) : 0;
=======
  int num_weights = elementwise_affine ? 2 : 0;
>>>>>>> f65044dc
  Layer *ln = nullptr;
  if (data_type != input->data_type) {
    Tensor casted_input = cast(input, data_type, "type cast for layer_norm");
    ln = new Layer(this,
                   OP_LAYERNORM,
                   data_type,
                   name,
                   1 /*inputs*/,
                   num_weights,
                   1 /*outputs*/,
                   casted_input);
  } else {
    ln = new Layer(this,
                   OP_LAYERNORM,
                   data_type,
                   name,
                   1 /*inputs*/,
                   num_weights,
                   1 /*outputs*/,
                   input);
  }

  ln->outputs[0] = create_tensor_legion_ordering(input->num_dims,
                                                 input->dims,
                                                 input->data_type,
                                                 ln,
                                                 0,
                                                 true /*create_grad*/);
<<<<<<< HEAD
  if (num_weights > 0) {
    assert(elementwise_affine);
=======
  if (num_weights == 2) {
>>>>>>> f65044dc
    int numdims = axes.size();
    int dims[numdims];
    for (int i = 0; i < numdims; i++) {
      dims[i] = input->dims[axes[i]];
    }
    ln->weights[0] = create_weight_legion_ordering(numdims,
<<<<<<< HEAD
=======
                                                   dims,
                                                   input->data_type,
                                                   ln,
                                                   true /*create_grad*/,
                                                   nullptr,
                                                   CHOSEN_SYNC_TYPE);
    ln->weights[1] = create_weight_legion_ordering(numdims,
>>>>>>> f65044dc
                                                   dims,
                                                   input->data_type,
                                                   ln,
                                                   true /*create_grad*/,
                                                   nullptr,
                                                   CHOSEN_SYNC_TYPE);
    if (num_weights == 2) {
      ln->weights[1] = create_weight_legion_ordering(numdims,
                                                     dims,
                                                     input->data_type,
                                                     ln,
                                                     true /*create_grad*/,
                                                     nullptr,
                                                     CHOSEN_SYNC_TYPE);
    }
  }
  ln->add_int_property("elementwise_affine", elementwise_affine);
  ln->add_int_property("use_bias", use_bias);
  ln->add_int_vector_property("axes", axes);
  ln->add_float_property("eps", eps);
  layers.push_back(ln);
  return ln->outputs[0];
}

Op *LayerNorm::create_operator_from_layer(
    FFModel &model,
    Layer const *layer,
    std::vector<ParallelTensor> const &inputs) {
  long long value;
  layer->get_int_property("elementwise_affine", value);
  bool elementwise_affine = (bool)value;
  layer->get_int_property("use_bias", value);
  bool use_bias = (bool)value;
  std::vector<int> axes;
  layer->get_int_vector_property("axes", axes);
  float eps;
  layer->get_float_property("eps", eps);
  return new LayerNorm(model,
                       layer->layer_guid,
                       inputs[0],
                       axes,
                       elementwise_affine,
                       use_bias,
                       eps,
                       false, // allocate_weights
                       layer->name);
}

LayerNorm::LayerNorm(FFModel &model,
                     LayerNormParams const &params,
                     ParallelTensor const input,
                     char const *name,
                     bool allocate_weights)
    : LayerNorm(model,
                params.layer_guid,
                input,
                params.axes,
                params.elementwise_affine,
                params.use_bias,
                params.eps,
                allocate_weights,
                params.name) {}

LayerNorm::LayerNorm(FFModel &model,
                     LayerID const &_layer_guid,
                     const ParallelTensor _input,
                     std::vector<int> const &_axes,
                     bool _elementwise_affine,
                     bool _use_bias,
                     float _eps,
                     bool allocate_weights,
                     char const *name)
    : Op(model,
         OP_LAYERNORM,
         _input->data_type,
         name,
         1 /*inputs*/,
         _elementwise_affine ? (_use_bias ? 2 : 1) : 0 /*weights*/,
         1 /*outputs*/,
         _input),
      elementwise_affine(_elementwise_affine), eps(_eps), axes(_axes),
      use_bias(_use_bias) {
  // overwrite layer_guid
  layer_guid = _layer_guid;
  outputs[0] = model.create_parallel_tensor_legion_ordering(
      _input->num_dims, _input->dims, _input->data_type, this);
  assert(check_output_input_weight_parallel_dims(allocate_weights));
  ParallelDim output_dims[MAX_TENSOR_DIM];
  int M = 1;
  for (int i = 0; i < axes.size(); i++) {
    M *= inputs[0]->dims[axes[i]].size;
<<<<<<< HEAD
  }
  int num_replicas = 1;
  for (int i = 0; i < inputs[0]->num_dims; i++) {
    if (inputs[0]->dims[i].is_replica_dim) {
      num_replicas *= inputs[0]->dims[i].size;
    }
  }
  effective_num_elements = M;
  effective_batch_size = (inputs[0]->get_volume() / num_replicas) / M;
  assert(use_bias == (numWeights == 2));
  if (numWeights > 0 && allocate_weights) {
    assert(elementwise_affine);
    ParallelTensorShape beta_gamma_shape = _input->get_shape();
    for (int i = axes.size(); i < beta_gamma_shape.num_dims - 1; i++) {
      beta_gamma_shape.dims[i].size = 1;
    }
    int seed = std::rand();
    Initializer *gamma_initializer = new UniformInitializer(seed, 1.0f, 1.0f);
    weights[0] = model.create_parallel_weight_legion_ordering(
        beta_gamma_shape.num_dims, // axes.size(),
        beta_gamma_shape.dims,
        _input->data_type,
        NULL /*owner_op*/,
        true /*create_grad*/,
        gamma_initializer,
        CHOSEN_SYNC_TYPE);
    if (numWeights == 2) {
      assert(use_bias);
      Initializer *beta_initializer = new UniformInitializer(seed, 0.0f, 0.0f);
      weights[1] = model.create_parallel_weight_legion_ordering(
          beta_gamma_shape.num_dims, //.size(),
          beta_gamma_shape.dims,
          _input->data_type,
          NULL /*owner_op*/,
          true /*create_grad*/,
          beta_initializer,
          CHOSEN_SYNC_TYPE);
    }
  }
}

void LayerNorm::init_inference(FFModel const &ff,
                               std::vector<ParallelTensor> const &batch_inputs,
                               std::vector<ParallelTensor> const &batch_outputs,
                               MachineView const *mv) {
  assert(check_output_input_weight_same_parallel_is());
  parallel_is = batch_outputs[0]->parallel_is;
  ArgumentMap argmap;
  Context ctx = ff.config.lg_ctx;
  Runtime *runtime = ff.config.lg_hlr;
  MachineView const *view = mv ? mv : &batch_outputs[0]->machine_view;
  size_t machine_view_hash = view->hash();
  set_argumentmap_for_init_inference(ff, argmap, batch_outputs[0]);
  IndexLauncher launcher(LAYERNORM_INIT_TASK_ID,
                         parallel_is,
                         TaskArgument(this, sizeof(LayerNorm)),
                         argmap,
                         Predicate::TRUE_PRED,
                         false /*must*/,
                         0 /*mapper_id*/,
                         machine_view_hash);
  launcher.add_region_requirement(RegionRequirement(batch_outputs[0]->part,
                                                    0 /*projection id*/,
                                                    WRITE_ONLY,
                                                    EXCLUSIVE,
                                                    batch_outputs[0]->region));
  launcher.add_field(0, FID_DATA);
  launcher.add_region_requirement(RegionRequirement(batch_inputs[0]->part,
                                                    0 /*projection id*/,
                                                    READ_ONLY,
                                                    EXCLUSIVE,
                                                    batch_inputs[0]->region));
  launcher.add_field(1, FID_DATA);
  if (elementwise_affine) {
    launcher.add_region_requirement(RegionRequirement(weights[0]->part,
                                                      0 /*projection id*/,
                                                      READ_ONLY,
                                                      EXCLUSIVE,
                                                      weights[0]->region));
    launcher.add_field(2, FID_DATA);

    if (use_bias) {
      launcher.add_region_requirement(RegionRequirement(weights[1]->part,
                                                        0 /*projection id*/,
                                                        READ_ONLY,
                                                        EXCLUSIVE,
                                                        weights[1]->region));
      launcher.add_field(3, FID_DATA);
    }
  }
  FutureMap fm = runtime->execute_index_space(ctx, launcher);
  fm.wait_all_results();
  set_opmeta_from_futuremap_inference(ff, fm, batch_outputs[0]);
=======
  }
  effective_num_elements = M;
  effective_batch_size = inputs[0]->get_volume() / M;
  assert(elementwise_affine == (numWeights == 2));
  if (numWeights > 0 && allocate_weights) {
    ParallelDim dims[axes.size() + 1];
    int num_dims = axes.size();
    for (int i = 0; i < num_dims; i++) {
      dims[i] = inputs[0]->dims[i];
    }
    assert(numInputs == 1);
    dims[num_dims].degree = inputs[0]->dims[inputs[0]->num_dims - 2].degree;
    dims[num_dims].size = dims[num_dims].degree;
    dims[num_dims].parallel_idx =
        inputs[0]->dims[inputs[0]->num_dims - 2].parallel_idx;
    dims[num_dims].is_replica_dim = true;
    num_dims += 1;

    int seed = std::rand();
    Initializer *gamma_initializer = new UniformInitializer(seed, 0.0f, 1.0f);
    Initializer *beta_initializer = new UniformInitializer(seed, 0.0f, 1.0f);
    weights[0] =
        model.create_parallel_weight_legion_ordering(num_dims,
                                                     dims,
                                                     _input->data_type,
                                                     NULL /*owner_op*/,
                                                     true /*create_grad*/,
                                                     gamma_initializer,
                                                     CHOSEN_SYNC_TYPE);
    weights[1] =
        model.create_parallel_weight_legion_ordering(num_dims,
                                                     dims,
                                                     _input->data_type,
                                                     NULL /*owner_op*/,
                                                     true /*create_grad*/,
                                                     beta_initializer,
                                                     CHOSEN_SYNC_TYPE);
  }
>>>>>>> f65044dc
}

void LayerNorm::init(FFModel const &ff) {
  assert(check_output_input_weight_same_parallel_is());
  parallel_is = outputs[0]->parallel_is;
  ArgumentMap argmap;
  Context ctx = ff.config.lg_ctx;
  Runtime *runtime = ff.config.lg_hlr;
  set_argumentmap_for_init(ff, argmap);
  IndexLauncher launcher(LAYERNORM_INIT_TASK_ID,
                         parallel_is,
                         TaskArgument(this, sizeof(LayerNorm)),
                         argmap,
                         Predicate::TRUE_PRED,
                         false /*must*/,
                         0 /*mapper_id*/,
                         outputs[0]->machine_view.hash());
  launcher.add_region_requirement(RegionRequirement(outputs[0]->part,
                                                    0 /*projection id*/,
                                                    WRITE_ONLY,
                                                    EXCLUSIVE,
                                                    outputs[0]->region));
  launcher.add_field(0, FID_DATA);
  launcher.add_region_requirement(RegionRequirement(inputs[0]->part,
                                                    0 /*projection id*/,
                                                    READ_ONLY,
                                                    EXCLUSIVE,
                                                    inputs[0]->region));
  launcher.add_field(1, FID_DATA);
  if (elementwise_affine) {
    launcher.add_region_requirement(RegionRequirement(weights[0]->part,
                                                      0 /*projection id*/,
                                                      READ_ONLY,
                                                      EXCLUSIVE,
                                                      weights[0]->region));
    launcher.add_field(2, FID_DATA);
<<<<<<< HEAD
    if (use_bias) {
      launcher.add_region_requirement(RegionRequirement(weights[1]->part,
                                                        0 /*projection id*/,
                                                        READ_ONLY,
                                                        EXCLUSIVE,
                                                        weights[1]->region));
      launcher.add_field(3, FID_DATA);
    }
=======
    launcher.add_region_requirement(RegionRequirement(weights[1]->part,
                                                      0 /*projection id*/,
                                                      READ_ONLY,
                                                      EXCLUSIVE,
                                                      weights[1]->region));
    launcher.add_field(3, FID_DATA);
>>>>>>> f65044dc
  }
  FutureMap fm = runtime->execute_index_space(ctx, launcher);
  fm.wait_all_results();
  set_opmeta_from_futuremap(ff, fm);
}

OpMeta *LayerNorm::init_task(Task const *task,
                             std::vector<PhysicalRegion> const &regions,
                             Context ctx,
                             Runtime *runtime) {
  LayerNorm *ln = (LayerNorm *)task->args;
  FFHandler handle = *((FFHandler const *)task->local_args);
<<<<<<< HEAD
  Memory gpu_mem = Machine::MemoryQuery(Machine::get_machine())
                       .only_kind(Memory::GPU_FB_MEM)
                       .best_affinity_to(task->target_proc)
                       .first();
  MemoryAllocator gpu_mem_allocator(gpu_mem);
  LayerNormMeta *meta = new LayerNormMeta(handle, ln, gpu_mem_allocator);
  std::strcpy(meta->op_name, ln->name);
  meta->layer_guid = ln->layer_guid;
=======
  LayerNormMeta *meta = new LayerNormMeta(handle, ln);
>>>>>>> f65044dc
  meta->input_type[0] = ln->inputs[0]->data_type;
  meta->output_type[0] = ln->outputs[0]->data_type;
  return meta;
}

void LayerNorm::forward(FFModel const &ff) {
  ArgumentMap argmap;
  Context ctx = ff.config.lg_ctx;
  Runtime *runtime = ff.config.lg_hlr;
  set_argumentmap_for_forward(ff, argmap);
  IndexLauncher launcher(LAYERNORM_FWD_TASK_ID,
                         parallel_is,
                         TaskArgument(NULL, 0),
                         argmap,
                         Predicate::TRUE_PRED,
                         false /*must*/,
                         0 /*mapper_id*/,
                         outputs[0]->machine_view.hash());
  launcher.add_region_requirement(RegionRequirement(inputs[0]->part,
                                                    0 /*projection id*/,
                                                    READ_ONLY,
                                                    EXCLUSIVE,
                                                    inputs[0]->region));
  launcher.add_field(0, FID_DATA);
  launcher.add_region_requirement(RegionRequirement(outputs[0]->part,
                                                    0 /*projection id*/,
                                                    WRITE_ONLY,
                                                    EXCLUSIVE,
                                                    outputs[0]->region));
  launcher.add_field(1, FID_DATA);
  if (elementwise_affine) {
    launcher.add_region_requirement(RegionRequirement(weights[0]->part,
                                                      0 /*projection id*/,
                                                      READ_ONLY,
                                                      EXCLUSIVE,
                                                      weights[0]->region));
    if (use_bias) {
      launcher.add_field(2, FID_DATA);
      launcher.add_region_requirement(RegionRequirement(weights[1]->part,
                                                        0 /*projection id*/,
                                                        READ_ONLY,
                                                        EXCLUSIVE,
                                                        weights[1]->region));
    }

    launcher.add_field(3, FID_DATA);
  }
  runtime->execute_index_space(ctx, launcher);
}

FutureMap LayerNorm::inference(FFModel const &ff,
                               BatchConfigFuture const &bc,
                               std::vector<ParallelTensor> const &batch_inputs,
                               std::vector<ParallelTensor> const &batch_outputs,
                               MachineView const *mv) {
  ArgumentMap argmap;
  Context ctx = ff.config.lg_ctx;
  Runtime *runtime = ff.config.lg_hlr;
  parallel_is = batch_outputs[0]->parallel_is;
  MachineView const *view = mv ? mv : &batch_outputs[0]->machine_view;
  set_argumentmap_for_inference(ff, argmap, batch_outputs[0]);
  size_t machine_view_hash = view->hash();
  /* std::cout << "LayerNorm op machine_view: " << *(MachineView const *)mv
            << std::endl; */
  IndexLauncher launcher(LAYERNORM_INF_TASK_ID,
                         parallel_is,
                         TaskArgument(NULL, 0),
                         argmap,
                         Predicate::TRUE_PRED,
                         false /*must*/,
                         0 /*mapper_id*/,
                         machine_view_hash);
  launcher.add_future(bc);
  launcher.add_region_requirement(RegionRequirement(batch_inputs[0]->part,
                                                    0 /*projection id*/,
                                                    READ_ONLY,
                                                    EXCLUSIVE,
                                                    batch_inputs[0]->region));
  launcher.add_field(0, FID_DATA);
  launcher.add_region_requirement(RegionRequirement(batch_outputs[0]->part,
                                                    0 /*projection id*/,
                                                    WRITE_ONLY,
                                                    EXCLUSIVE,
                                                    batch_outputs[0]->region));
  launcher.add_field(1, FID_DATA);
  if (elementwise_affine) {
    launcher.add_region_requirement(RegionRequirement(weights[0]->part,
                                                      0 /*projection id*/,
                                                      READ_ONLY,
                                                      EXCLUSIVE,
                                                      weights[0]->region));
    launcher.add_field(2, FID_DATA);

    if (use_bias) {
      launcher.add_region_requirement(RegionRequirement(weights[1]->part,
                                                        0 /*projection id*/,
                                                        READ_ONLY,
                                                        EXCLUSIVE,
                                                        weights[1]->region));
      launcher.add_field(3, FID_DATA);
    }
  }
  return runtime->execute_index_space(ctx, launcher);
}

/*
  regions[0](I): input
  regions[1](O): output
  regions[2](I/O): gamma
  regions[3](I/O): beta
*/
void LayerNorm::inference_task(Task const *task,
                               std::vector<PhysicalRegion> const &regions,
                               Context ctx,
                               Runtime *runtime) {
  assert(task->regions.size() == regions.size());
  BatchConfig const *bc = BatchConfig::from_future(task->futures[0]);
  if (bc->num_tokens == 0) {
    return;
  }

  LayerNormMeta *m = *((LayerNormMeta **)task->local_args);
  assert(task->regions.size() == regions.size());
  float const *in_ptr = NULL;
  float *out_ptr = NULL, *gamma_ptr = NULL, *beta_ptr = NULL;
  GenericTensorAccessorR in, gamma, beta;
  GenericTensorAccessorW out;

  Domain in_domain = runtime->get_index_space_domain(
      ctx, task->regions[0].region.get_index_space());
  // in_ptr = helperGetTensorPointerRO<float>(
  //     regions[0], task->regions[0], FID_DATA, ctx, runtime);
  in = helperGetGenericTensorAccessorRO(
      m->input_type[0], regions[0], task->regions[0], FID_DATA, ctx, runtime);
  Domain out_domain = runtime->get_index_space_domain(
      ctx, task->regions[1].region.get_index_space());
  // out_ptr = helperGetTensorPointerWO<float>(
  //     regions[1], task->regions[1], FID_DATA, ctx, runtime);
  out = helperGetGenericTensorAccessorWO(
      m->output_type[0], regions[1], task->regions[1], FID_DATA, ctx, runtime);
  assert(in_domain == out_domain);
  assert(in_domain.get_volume() ==
         m->effective_num_elements * m->effective_batch_size);
  if (m->elementwise_affine) {
    assert(m->use_bias == (regions.size() == 4));
    Domain gamma_domain = runtime->get_index_space_domain(
        ctx, task->regions[2].region.get_index_space());
    gamma = helperGetGenericTensorAccessorRO(
        m->input_type[0], regions[2], task->regions[2], FID_DATA, ctx, runtime);
    if (m->use_bias) {
      Domain beta_domain = runtime->get_index_space_domain(
          ctx, task->regions[3].region.get_index_space());
      beta = helperGetGenericTensorAccessorRO(m->input_type[0],
                                              regions[3],
                                              task->regions[3],
                                              FID_DATA,
                                              ctx,
                                              runtime);
      assert(gamma_domain == beta_domain);
    }

    assert(gamma_domain.get_volume() == m->effective_num_elements);
    int numdims = gamma_domain.get_dim();
    size_t vol = 1;
    int i = 0;
    while (vol < gamma_domain.get_volume()) {
      int g_d = gamma_domain.hi()[i] - gamma_domain.lo()[i] + 1;
      int in_d = in_domain.hi()[i] - in_domain.lo()[i] + 1;
      assert(g_d == in_d);
      vol *= g_d;
      i++;
    }
  } else {
    assert(regions.size() == 2);
  }

  LayerNorm::forward_kernel_wrapper(m, in, out, gamma, beta);

  if (m->inference_debugging) {
    assert(task->index_point.get_dim() == 1);
    int shard_id = task->index_point.point_data[0];
    std::vector<GenericTensorAccessorR> weights_accessors;
    if (m->elementwise_affine) {
      weights_accessors.push_back(gamma);
      if (m->use_bias) {
        weights_accessors.push_back(beta);
      }
    }
    LayerNorm::save_inference_tensors_to_file(
        m, shard_id, bc, {in}, weights_accessors, {out});
  }
}

/*
  regions[0](I): input
  regions[1](O): output
  regions[2](I/O): gamma
  regions[3](I/O): beta
*/
void LayerNorm::forward_task(Task const *task,
                             std::vector<PhysicalRegion> const &regions,
                             Context ctx,
                             Runtime *runtime) {
  LayerNormMeta const *m = *((LayerNormMeta **)task->local_args);
  assert(task->regions.size() == regions.size());
  float const *in_ptr = NULL;
  float *out_ptr = NULL, *gamma_ptr = NULL, *beta_ptr = NULL;
<<<<<<< HEAD
  GenericTensorAccessorR in, gamma, beta;
  GenericTensorAccessorW out;
=======
  GenericTensorAccessorR in;
  GenericTensorAccessorW out, gamma, beta;
>>>>>>> f65044dc

  Domain in_domain = runtime->get_index_space_domain(
      ctx, task->regions[0].region.get_index_space());
  // in_ptr = helperGetTensorPointerRO<float>(
  //     regions[0], task->regions[0], FID_DATA, ctx, runtime);
  in = helperGetGenericTensorAccessorRO(
      m->input_type[0], regions[0], task->regions[0], FID_DATA, ctx, runtime);
  Domain out_domain = runtime->get_index_space_domain(
      ctx, task->regions[1].region.get_index_space());
  // out_ptr = helperGetTensorPointerWO<float>(
  //     regions[1], task->regions[1], FID_DATA, ctx, runtime);
  out = helperGetGenericTensorAccessorWO(
      m->output_type[0], regions[1], task->regions[1], FID_DATA, ctx, runtime);
  assert(in_domain == out_domain);
  // assert(in_domain.get_volume() ==
  //        m->effective_num_elements * m->effective_batch_size);

  if (m->elementwise_affine) {
    assert(m->use_bias == (regions.size() == 4));
    Domain gamma_domain = runtime->get_index_space_domain(
        ctx, task->regions[2].region.get_index_space());
<<<<<<< HEAD
    gamma = helperGetGenericTensorAccessorRO(
        m->input_type[0], regions[2], task->regions[2], FID_DATA, ctx, runtime);
    if (m->use_bias) {
      Domain beta_domain = runtime->get_index_space_domain(
          ctx, task->regions[3].region.get_index_space());
      beta = helperGetGenericTensorAccessorRO(m->input_type[0],
                                              regions[3],
                                              task->regions[3],
                                              FID_DATA,
                                              ctx,
                                              runtime);
      assert(gamma_domain == beta_domain);
    }

    assert(gamma_domain.get_volume() == m->effective_num_elements);
    int numdims = gamma_domain.get_dim();
    size_t vol = 1;
    int i = 0;
    while (vol < gamma_domain.get_volume()) {
      int g_d = gamma_domain.hi()[i] - gamma_domain.lo()[i] + 1;
      int in_d = in_domain.hi()[i] - in_domain.lo()[i] + 1;
      assert(g_d == in_d);
      vol *= g_d;
      i++;
=======
    // gamma_ptr = helperGetTensorPointerRW<float>(
    //     regions[2], task->regions[2], FID_DATA, ctx, runtime);
    gamma = helperGetGenericTensorAccessorRW(
        m->input_type[0], regions[2], task->regions[2], FID_DATA, ctx, runtime);
    Domain beta_domain = runtime->get_index_space_domain(
        ctx, task->regions[3].region.get_index_space());
    // beta_ptr = helperGetTensorPointerRW<float>(
    //     regions[3], task->regions[3], FID_DATA, ctx, runtime);
    beta = helperGetGenericTensorAccessorRW(
        m->input_type[0], regions[3], task->regions[3], FID_DATA, ctx, runtime);
    assert(gamma_domain == beta_domain);
    assert(gamma_domain.get_volume() == m->effective_num_elements);
    int numdims = gamma_domain.get_dim() - 1;
    for (int i = 0; i < numdims; i++) {
      int g_d = gamma_domain.hi()[i] - gamma_domain.lo()[i] + 1;
      int in_d = in_domain.hi()[i] - in_domain.lo()[i] + 1;
      assert(g_d == in_d);
>>>>>>> f65044dc
    }
  } else {
    assert(regions.size() == 2);
  }
  LayerNorm::forward_kernel_wrapper(m, in, out, gamma, beta);
}

void LayerNorm::backward(FFModel const &ff) {
  ArgumentMap argmap;
  Context ctx = ff.config.lg_ctx;
  Runtime *runtime = ff.config.lg_hlr;
  set_argumentmap_for_backward(ff, argmap);
  IndexLauncher launcher(LAYERNORM_BWD_TASK_ID,
                         parallel_is,
                         TaskArgument(NULL, 0),
                         argmap,
                         Predicate::TRUE_PRED,
                         false /*must*/,
                         0 /*mapper_id*/,
                         outputs[0]->machine_view.hash());
  // regions[0](I): output_grad
  launcher.add_region_requirement(RegionRequirement(outputs[0]->part_grad,
                                                    0 /*projection id*/,
                                                    READ_ONLY,
                                                    EXCLUSIVE,
                                                    outputs[0]->region_grad));
  launcher.add_field(0, FID_DATA);
  // regions[1](I): input
  launcher.add_region_requirement(RegionRequirement(inputs[0]->part,
                                                    0 /*projection id*/,
                                                    READ_ONLY,
                                                    EXCLUSIVE,
                                                    inputs[0]->region));
  launcher.add_field(1, FID_DATA);
  // regions[2](I/O): input_grad
  launcher.add_region_requirement(RegionRequirement(inputs[0]->part_grad,
                                                    0 /*projection id*/,
                                                    READ_WRITE,
                                                    EXCLUSIVE,
                                                    inputs[0]->region_grad));
  launcher.add_field(2, FID_DATA);
  if (elementwise_affine) {
    // regions[3](I): gamma
    launcher.add_region_requirement(RegionRequirement(weights[0]->part,
                                                      0 /*projection id*/,
                                                      READ_ONLY,
                                                      EXCLUSIVE,
                                                      weights[0]->region));
    launcher.add_field(3, FID_DATA);
    // regions[4](I/O): gamma_grad
    launcher.add_region_requirement(RegionRequirement(weights[0]->part_grad,
                                                      0 /*projection id*/,
                                                      READ_WRITE,
                                                      EXCLUSIVE,
                                                      weights[0]->region_grad));
    launcher.add_field(4, FID_DATA);
    // regions[5](I/O): beta_grad
    if (use_bias) {
      launcher.add_region_requirement(
          RegionRequirement(weights[1]->part_grad,
                            0 /*projection id*/,
                            READ_WRITE,
                            EXCLUSIVE,
                            weights[1]->region_grad));
      launcher.add_field(5, FID_DATA);
    }
  }
  runtime->execute_index_space(ctx, launcher);
}

/*
  regions[0](I): output_grad
  regions[1](I): input
  regions[2](I/O): input_grad
  regions[3](I): gamma
  regions[4](I/O): gamma_grad
  regions[5](I/O): beta_grad
   */
void LayerNorm::backward_task(Task const *task,
                              std::vector<PhysicalRegion> const &regions,
                              Context ctx,
                              Runtime *runtime) {
  LayerNormMeta const *m = *((LayerNormMeta **)task->local_args);
  assert(task->regions.size() == regions.size());
  float const *in_ptr = NULL, *out_grad_ptr = NULL, *gamma_ptr = NULL;
  float *in_grad_ptr = NULL, *gamma_grad_ptr = NULL, *beta_grad_ptr = NULL;
  Domain out_grad_domain = runtime->get_index_space_domain(
      ctx, task->regions[0].region.get_index_space());
  out_grad_ptr = helperGetTensorPointerRO<float>(
      regions[0], task->regions[0], FID_DATA, ctx, runtime);
  Domain in_domain = runtime->get_index_space_domain(
      ctx, task->regions[1].region.get_index_space());
  in_ptr = helperGetTensorPointerRO<float>(
      regions[1], task->regions[1], FID_DATA, ctx, runtime);
  Domain in_grad_domain = runtime->get_index_space_domain(
      ctx, task->regions[2].region.get_index_space());
  in_grad_ptr = helperGetTensorPointerRW<float>(
      regions[2], task->regions[2], FID_DATA, ctx, runtime);
  assert(in_domain == out_grad_domain);
  // assert(in_domain.get_volume() ==
  //        m->effective_num_elements * m->effective_batch_size);
  if (m->elementwise_affine) {
    assert(m->use_bias == (regions.size() == 6));
    Domain gamma_domain = runtime->get_index_space_domain(
        ctx, task->regions[3].region.get_index_space());
    gamma_ptr = helperGetTensorPointerRO<float>(
        regions[3], task->regions[3], FID_DATA, ctx, runtime);
    Domain gamma_grad_domain = runtime->get_index_space_domain(
        ctx, task->regions[4].region.get_index_space());
    gamma_grad_ptr = helperGetTensorPointerRW<float>(
        regions[4], task->regions[4], FID_DATA, ctx, runtime);
    if (m->use_bias) {
      Domain beta_grad_domain = runtime->get_index_space_domain(
          ctx, task->regions[5].region.get_index_space());
      beta_grad_ptr = helperGetTensorPointerRW<float>(
          regions[5], task->regions[5], FID_DATA, ctx, runtime);
      assert(gamma_domain == beta_grad_domain);
    }

    assert(gamma_domain == gamma_grad_domain);

    assert(gamma_domain.get_volume() == m->effective_num_elements);
  } else {
    assert(regions.size() == 3);
  }

  LayerNorm::backward_kernel_wrapper<float>(m,
                                            out_grad_ptr,
                                            in_ptr,
                                            in_grad_ptr,
                                            gamma_ptr,
                                            gamma_grad_ptr,
                                            beta_grad_ptr);
}

bool LayerNorm::measure_operator_cost(Simulator *sim,
                                      MachineView const &mv,
                                      CostMetrics &cost_metrics) const {
  ParallelTensorBase sub_output, sub_input;
  if (!outputs[0]->get_sub_tensor(mv, sub_output)) {
    return false;
  }
  if (!inputs[0]->get_sub_tensor(mv, sub_input)) {
    return false;
  }
  Domain input_domain = sub_input.get_domain();
  Domain output_domain = sub_output.get_domain();
<<<<<<< HEAD
  LayerNormMeta *m = sim->layernorm_meta;
=======
  LayerNormMeta *m = new LayerNormMeta(sim->handler, this);
>>>>>>> f65044dc

  sim->free_all();
  float *in_ptr = (float *)sim->allocate(sub_input.get_volume(), DT_FLOAT);
  assert(in_ptr != NULL);
  GenericTensorAccessorR input1_acc(inputs[0]->data_type, input_domain, in_ptr);
  cost_metrics.inputs_memory += cost_metrics.total_mem_diff_from(sim->offset);

  float *out_ptr = (float *)sim->allocate(sub_output.get_volume(), DT_FLOAT);
  assert(out_ptr != NULL);
  GenericTensorAccessorW output_acc(
      outputs[0]->data_type, output_domain, out_ptr);
  cost_metrics.outputs_memory += cost_metrics.total_mem_diff_from(sim->offset);

  // FIXME please add gamma_ptr and beta_ptr after finish the implementation
  float *gamma_ptr = NULL, *beta_ptr = NULL;
<<<<<<< HEAD
  GenericTensorAccessorW gamma_acc;
  GenericTensorAccessorW beta_acc;
=======
  GenericTensorAccessorR gamma_acc;
  GenericTensorAccessorR beta_acc;
>>>>>>> f65044dc

  bool out_of_memory =
      (in_ptr == NULL) || (out_ptr == NULL) ||
      (((gamma_ptr == NULL) || (beta_ptr == NULL)) && (m->elementwise_affine));
  if (out_of_memory) {
    cost_metrics.forward_time = Simulator::MAXIMUM_TASK_RUN_TIME;
    cost_metrics.backward_time = Simulator::MAXIMUM_TASK_RUN_TIME;
    return true;
  }

  std::function<void()> forward, backward;
  forward = [&] {
    forward_kernel_wrapper(m, input1_acc, output_acc, gamma_acc, beta_acc);
  };

  if (sim->computationMode == COMP_MODE_TRAINING) {
    float *in_grad_ptr =
        (float *)sim->allocate(sub_input.get_volume(), DT_FLOAT);
    assert(in_grad_ptr != NULL);
    cost_metrics.inputs_memory += cost_metrics.total_mem_diff_from(sim->offset);

    float *out_grad_ptr = NULL;
    out_grad_ptr = (float *)sim->allocate(sub_output.get_volume(), DT_FLOAT);
    assert(out_grad_ptr != NULL);
    cost_metrics.outputs_memory +=
        cost_metrics.total_mem_diff_from(sim->offset);

    float *gamma_grad_ptr = NULL, *beta_grad_ptr = NULL;

    out_of_memory = (in_grad_ptr == NULL) || (out_grad_ptr == NULL) ||
                    (((gamma_grad_ptr == NULL) || (beta_grad_ptr == NULL)) &&
                     (m->elementwise_affine));
    if (out_of_memory) {
      cost_metrics.forward_time = Simulator::MAXIMUM_TASK_RUN_TIME;
      cost_metrics.backward_time = Simulator::MAXIMUM_TASK_RUN_TIME;
      return true;
    }

    backward = [=] {
      backward_kernel_wrapper<float>(m,
                                     out_grad_ptr,
                                     in_ptr,
                                     in_grad_ptr,
                                     gamma_ptr,
                                     gamma_grad_ptr,
                                     beta_grad_ptr);
    };
  }

  inner_measure_operator_cost(sim, forward, backward, cost_metrics);

  if (sim->computationMode == COMP_MODE_TRAINING) {
    log_measure.debug("[Measure LayerNorm] name(%s) num_elements(%zu) "
                      "forward_time(%.4lf) backward_time(%.4lf)\n",
                      name,
                      sub_output.get_volume(),
                      cost_metrics.forward_time,
                      cost_metrics.backward_time);
  } else {
    log_measure.debug("[Measure LayerNorm] name(%s) num_elements(%zu) "
                      "forward_time(%.4lf)\n",
                      name,
                      sub_output.get_volume(),
                      cost_metrics.forward_time);
  }

  return true;
}

void LayerNorm::serialize(Legion::Serializer &sez) const {
  sez.serialize(this->layer_guid.id);
  sez.serialize(this->layer_guid.transformer_layer_id);
  sez.serialize(this->layer_guid.model_id);
  sez.serialize(this->axes.size());
  for (size_t i = 0; i < this->axes.size(); i++) {
    sez.serialize(this->axes[i]);
  }
  sez.serialize(this->elementwise_affine);
  sez.serialize(this->eps);
  sez.serialize(this->use_bias);
  sez.serialize(strlen(this->name));
  sez.serialize(this->name, strlen(this->name));
}

using PCG::Node;
/*static*/
Node LayerNorm::deserialize(FFModel &ff,
                            Legion::Deserializer &dez,
                            ParallelTensor inputs[],
                            int num_inputs) {
  assert(num_inputs == 1);
  size_t num_axes;
  std::vector<int> axes;
  bool elementwise_affine;
  bool use_bias;
  float eps;
  size_t id, transformer_layer_id, deserialized_model_id;
  dez.deserialize(id);
  dez.deserialize(transformer_layer_id);
  dez.deserialize(deserialized_model_id);
  LayerID layer_guid(id, transformer_layer_id, deserialized_model_id);
  dez.deserialize(num_axes);
  for (size_t i = 0; i < num_axes; i++) {
    int axis_idx;
    dez.deserialize(axis_idx);
    axes.push_back(axis_idx);
  }
  dez.deserialize(elementwise_affine);
  dez.deserialize(eps);
  dez.deserialize(use_bias);
  size_t name_len;
  char name[MAX_OPNAME] = {0};
  dez.deserialize(name_len);
  dez.deserialize(name, name_len);

  LayerNormParams params;
  params.layer_guid = layer_guid;
  params.axes = axes;
  params.elementwise_affine = elementwise_affine;
  params.eps = eps;
  params.use_bias = use_bias;
  strcpy(params.name, name);
  return ff.get_or_create_node<LayerNorm>(inputs[0], params);
}

Op *LayerNorm::materialize(FFModel &ff,
                           ParallelTensor inputs[],
                           int num_inputs) const {
  LayerNormParams params = get_params();
  return new LayerNorm(
      ff, params, inputs[0], this->name, true /*allocate_weights*/);
}

}; // namespace FlexFlow

namespace std {
size_t hash<FlexFlow::LayerNormParams>::operator()(
    FlexFlow::LayerNormParams const &params) const {
  size_t key = 0;
  hash_combine(key, params.axes.size());
  for (int n : params.axes) {
    hash_combine(key, n);
  }
  hash_combine(key, params.elementwise_affine);
  hash_combine(key, params.use_bias);
  return key;
}
}; // namespace std<|MERGE_RESOLUTION|>--- conflicted
+++ resolved
@@ -66,10 +66,7 @@
                            std::vector<int> const &axes,
                            bool elementwise_affine,
                            float eps,
-<<<<<<< HEAD
                            bool use_bias,
-=======
->>>>>>> f65044dc
                            DataType data_type,
                            char const *name) {
   // In PyTorch, axes must be the sizes of the last axes.size() dimensions of
@@ -106,11 +103,7 @@
   if (data_type == DT_NONE) {
     data_type = input->data_type;
   }
-<<<<<<< HEAD
   int num_weights = elementwise_affine ? (use_bias ? 2 : 1) : 0;
-=======
-  int num_weights = elementwise_affine ? 2 : 0;
->>>>>>> f65044dc
   Layer *ln = nullptr;
   if (data_type != input->data_type) {
     Tensor casted_input = cast(input, data_type, "type cast for layer_norm");
@@ -139,28 +132,13 @@
                                                  ln,
                                                  0,
                                                  true /*create_grad*/);
-<<<<<<< HEAD
-  if (num_weights > 0) {
-    assert(elementwise_affine);
-=======
   if (num_weights == 2) {
->>>>>>> f65044dc
     int numdims = axes.size();
     int dims[numdims];
     for (int i = 0; i < numdims; i++) {
       dims[i] = input->dims[axes[i]];
     }
     ln->weights[0] = create_weight_legion_ordering(numdims,
-<<<<<<< HEAD
-=======
-                                                   dims,
-                                                   input->data_type,
-                                                   ln,
-                                                   true /*create_grad*/,
-                                                   nullptr,
-                                                   CHOSEN_SYNC_TYPE);
-    ln->weights[1] = create_weight_legion_ordering(numdims,
->>>>>>> f65044dc
                                                    dims,
                                                    input->data_type,
                                                    ln,
@@ -252,7 +230,6 @@
   int M = 1;
   for (int i = 0; i < axes.size(); i++) {
     M *= inputs[0]->dims[axes[i]].size;
-<<<<<<< HEAD
   }
   int num_replicas = 1;
   for (int i = 0; i < inputs[0]->num_dims; i++) {
@@ -346,46 +323,6 @@
   FutureMap fm = runtime->execute_index_space(ctx, launcher);
   fm.wait_all_results();
   set_opmeta_from_futuremap_inference(ff, fm, batch_outputs[0]);
-=======
-  }
-  effective_num_elements = M;
-  effective_batch_size = inputs[0]->get_volume() / M;
-  assert(elementwise_affine == (numWeights == 2));
-  if (numWeights > 0 && allocate_weights) {
-    ParallelDim dims[axes.size() + 1];
-    int num_dims = axes.size();
-    for (int i = 0; i < num_dims; i++) {
-      dims[i] = inputs[0]->dims[i];
-    }
-    assert(numInputs == 1);
-    dims[num_dims].degree = inputs[0]->dims[inputs[0]->num_dims - 2].degree;
-    dims[num_dims].size = dims[num_dims].degree;
-    dims[num_dims].parallel_idx =
-        inputs[0]->dims[inputs[0]->num_dims - 2].parallel_idx;
-    dims[num_dims].is_replica_dim = true;
-    num_dims += 1;
-
-    int seed = std::rand();
-    Initializer *gamma_initializer = new UniformInitializer(seed, 0.0f, 1.0f);
-    Initializer *beta_initializer = new UniformInitializer(seed, 0.0f, 1.0f);
-    weights[0] =
-        model.create_parallel_weight_legion_ordering(num_dims,
-                                                     dims,
-                                                     _input->data_type,
-                                                     NULL /*owner_op*/,
-                                                     true /*create_grad*/,
-                                                     gamma_initializer,
-                                                     CHOSEN_SYNC_TYPE);
-    weights[1] =
-        model.create_parallel_weight_legion_ordering(num_dims,
-                                                     dims,
-                                                     _input->data_type,
-                                                     NULL /*owner_op*/,
-                                                     true /*create_grad*/,
-                                                     beta_initializer,
-                                                     CHOSEN_SYNC_TYPE);
-  }
->>>>>>> f65044dc
 }
 
 void LayerNorm::init(FFModel const &ff) {
@@ -422,7 +359,6 @@
                                                       EXCLUSIVE,
                                                       weights[0]->region));
     launcher.add_field(2, FID_DATA);
-<<<<<<< HEAD
     if (use_bias) {
       launcher.add_region_requirement(RegionRequirement(weights[1]->part,
                                                         0 /*projection id*/,
@@ -431,14 +367,6 @@
                                                         weights[1]->region));
       launcher.add_field(3, FID_DATA);
     }
-=======
-    launcher.add_region_requirement(RegionRequirement(weights[1]->part,
-                                                      0 /*projection id*/,
-                                                      READ_ONLY,
-                                                      EXCLUSIVE,
-                                                      weights[1]->region));
-    launcher.add_field(3, FID_DATA);
->>>>>>> f65044dc
   }
   FutureMap fm = runtime->execute_index_space(ctx, launcher);
   fm.wait_all_results();
@@ -451,7 +379,6 @@
                              Runtime *runtime) {
   LayerNorm *ln = (LayerNorm *)task->args;
   FFHandler handle = *((FFHandler const *)task->local_args);
-<<<<<<< HEAD
   Memory gpu_mem = Machine::MemoryQuery(Machine::get_machine())
                        .only_kind(Memory::GPU_FB_MEM)
                        .best_affinity_to(task->target_proc)
@@ -460,9 +387,6 @@
   LayerNormMeta *meta = new LayerNormMeta(handle, ln, gpu_mem_allocator);
   std::strcpy(meta->op_name, ln->name);
   meta->layer_guid = ln->layer_guid;
-=======
-  LayerNormMeta *meta = new LayerNormMeta(handle, ln);
->>>>>>> f65044dc
   meta->input_type[0] = ln->inputs[0]->data_type;
   meta->output_type[0] = ln->outputs[0]->data_type;
   return meta;
@@ -670,13 +594,8 @@
   assert(task->regions.size() == regions.size());
   float const *in_ptr = NULL;
   float *out_ptr = NULL, *gamma_ptr = NULL, *beta_ptr = NULL;
-<<<<<<< HEAD
   GenericTensorAccessorR in, gamma, beta;
   GenericTensorAccessorW out;
-=======
-  GenericTensorAccessorR in;
-  GenericTensorAccessorW out, gamma, beta;
->>>>>>> f65044dc
 
   Domain in_domain = runtime->get_index_space_domain(
       ctx, task->regions[0].region.get_index_space());
@@ -698,7 +617,6 @@
     assert(m->use_bias == (regions.size() == 4));
     Domain gamma_domain = runtime->get_index_space_domain(
         ctx, task->regions[2].region.get_index_space());
-<<<<<<< HEAD
     gamma = helperGetGenericTensorAccessorRO(
         m->input_type[0], regions[2], task->regions[2], FID_DATA, ctx, runtime);
     if (m->use_bias) {
@@ -723,25 +641,6 @@
       assert(g_d == in_d);
       vol *= g_d;
       i++;
-=======
-    // gamma_ptr = helperGetTensorPointerRW<float>(
-    //     regions[2], task->regions[2], FID_DATA, ctx, runtime);
-    gamma = helperGetGenericTensorAccessorRW(
-        m->input_type[0], regions[2], task->regions[2], FID_DATA, ctx, runtime);
-    Domain beta_domain = runtime->get_index_space_domain(
-        ctx, task->regions[3].region.get_index_space());
-    // beta_ptr = helperGetTensorPointerRW<float>(
-    //     regions[3], task->regions[3], FID_DATA, ctx, runtime);
-    beta = helperGetGenericTensorAccessorRW(
-        m->input_type[0], regions[3], task->regions[3], FID_DATA, ctx, runtime);
-    assert(gamma_domain == beta_domain);
-    assert(gamma_domain.get_volume() == m->effective_num_elements);
-    int numdims = gamma_domain.get_dim() - 1;
-    for (int i = 0; i < numdims; i++) {
-      int g_d = gamma_domain.hi()[i] - gamma_domain.lo()[i] + 1;
-      int in_d = in_domain.hi()[i] - in_domain.lo()[i] + 1;
-      assert(g_d == in_d);
->>>>>>> f65044dc
     }
   } else {
     assert(regions.size() == 2);
@@ -889,11 +788,7 @@
   }
   Domain input_domain = sub_input.get_domain();
   Domain output_domain = sub_output.get_domain();
-<<<<<<< HEAD
   LayerNormMeta *m = sim->layernorm_meta;
-=======
-  LayerNormMeta *m = new LayerNormMeta(sim->handler, this);
->>>>>>> f65044dc
 
   sim->free_all();
   float *in_ptr = (float *)sim->allocate(sub_input.get_volume(), DT_FLOAT);
@@ -909,13 +804,9 @@
 
   // FIXME please add gamma_ptr and beta_ptr after finish the implementation
   float *gamma_ptr = NULL, *beta_ptr = NULL;
-<<<<<<< HEAD
   GenericTensorAccessorW gamma_acc;
   GenericTensorAccessorW beta_acc;
-=======
-  GenericTensorAccessorR gamma_acc;
-  GenericTensorAccessorR beta_acc;
->>>>>>> f65044dc
+
 
   bool out_of_memory =
       (in_ptr == NULL) || (out_ptr == NULL) ||
