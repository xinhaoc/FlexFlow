--- conflicted
+++ resolved
@@ -27,17 +27,11 @@
                          Domain const &input_domain)
     : OpMeta(handler) {
   checkCUDNN(miopenCreateTensorDescriptor(&inputTensor));
-<<<<<<< HEAD
   checkCUDNN(
       cudnnSetTensorDescriptorFromDomain4SoftMax(inputTensor, input_domain));
   checkCUDNN(miopenCreateTensorDescriptor(&outputTensor));
   checkCUDNN(
       cudnnSetTensorDescriptorFromDomain4SoftMax(outputTensor, input_domain));
-=======
-  // checkCUDNN(cudnnSetTensorDescriptorFromDomain(inputTensor, input_domain));
-  checkCUDNN(
-      cudnnSetTensorDescriptorFromDomain4SoftMax(inputTensor, input_domain));
->>>>>>> f65044dc
   dim = softmax->dim;
   last_layer = softmax->last_layer;
   profiling = softmax->profiling;
@@ -79,14 +73,9 @@
 
 template <typename DT>
 void backward_kernel_wrapper(SoftmaxMeta const *m,
-<<<<<<< HEAD
                              DT *input_grad_ptr,
                              DT const *output_grad_ptr,
-=======
-                             float *input_grad_ptr,
-                             float const *output_grad_ptr,
-                             float const *output_ptr,
->>>>>>> f65044dc
+                             DT const *output_ptr,
                              size_t num_elements) {
   hipStream_t stream;
   checkCUDA(get_legion_stream(&stream));
@@ -150,28 +139,17 @@
                                      MIOPEN_SOFTMAX_MODE_CHANNEL));
 }
 
-<<<<<<< HEAD
 template <typename DT>
-void backward_kernel(DT *input_grad_ptr,
+void backward_kernel(SoftmaxMeta const *m,
+                     DT *input_grad_ptr,
                      DT const *output_grad_ptr,
-                     size_t num_elements,
-                     hipStream_t stream) {
-  checkCUDA(hipMemcpyAsync(input_grad_ptr,
-                           output_grad_ptr,
-                           num_elements * sizeof(DT),
-                           hipMemcpyDeviceToDevice,
-                           stream));
-=======
-void backward_kernel(SoftmaxMeta const *m,
-                     float *input_grad_ptr,
-                     float const *output_grad_ptr,
-                     float const *output_ptr,
+                     DT const *output_ptr,
                      size_t num_elements,
                      hipStream_t stream) {
   if (m->last_layer) {
     checkCUDA(hipMemcpyAsync(input_grad_ptr,
                              output_grad_ptr,
-                             num_elements * sizeof(float),
+                             num_elements * sizeof(DT),
                              hipMemcpyDeviceToDevice,
                              stream));
   } else {
@@ -188,7 +166,6 @@
                                         MIOPEN_SOFTMAX_ACCURATE,
                                         MIOPEN_SOFTMAX_MODE_CHANNEL));
   }
->>>>>>> f65044dc
 }
 
 } // namespace Internal
