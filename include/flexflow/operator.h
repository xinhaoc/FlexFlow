#ifndef _OPERATOR_H
#define _OPERATOR_H

#include "flexflow/accessor.h"
#include "flexflow/batch_config.h"
#include "flexflow/fftype.h"
#include "flexflow/machine_view.h"
#include "flexflow/parallel_tensor.h"
#include "flexflow/utils/dot/record_formatter.h"
#include <vector>

#include <sys/stat.h>
#include <sys/types.h>
#if defined(FF_USE_CUDA) || defined(FF_USE_HIP_CUDA)
#include "flexflow/utils/cuda_helper.h"
#else
#include "flexflow/utils/hip_helper.h"
#endif

namespace FlexFlow {

extern LegionRuntime::Logger::Category log_measure;

class OpMeta;
class Simulator;
class CostMetrics;

enum class MappingRecordType { INPUT_OUTPUT, INPUT_WEIGHT };

enum class MappingOperation { PARTITION, REPLICATE };

/** @brief  A class to keep track of a dimension relation between two tensors
 * used by an operator.
 *
 * Dimension relations are one-to-one mappings between the dimensions of the
 * input, weights, and output tensors of an operator. Introduced in the Unity
 * paper, dimension relations allow FlexFlow to keep track of an operator's
 * parallelization plans as part of the Parallel Computation Graph (PCG).
 *
 * Each ParallelDimMappingRecord only keeps track of a single dimension
 * relation.
 *
 * ParallelDimMappingRecord objects must be initialized with a
 * MappingRecordType, which can be INPUT_OUTPUT, if the ParallelDimMappingRecord
 * is tracking a dimension relation between the input and the output tensor, or
 * INPUT_WEIGHT, if the ParallelDimMappingRecord is tracking a dimension
 * relation between the input tensor and the weights tensor.
 *
 */
class ParallelDimMappingRecord {
private:
  ParallelDimMappingRecord(MappingRecordType);

public:
  /**
   * @brief We disable this constructor because ParallelDimMappingRecord objects
   * must specify the MappingRecordType upon creation.
   */
  ParallelDimMappingRecord() = delete;

  static ParallelDimMappingRecord input_output_record(
      int input_idx,
      int input_dim,
      int output_idx,
      int output_dim,
      tl::optional<MappingOperation> operation = tl::nullopt);
  static ParallelDimMappingRecord input_weight_record(
      int input_idx,
      int input_dim,
      int weight_idx,
      int weight_dim,
      tl::optional<MappingOperation> operation = tl::nullopt);
  MappingRecordType get_type() const;

public:
  MappingRecordType type;
  tl::optional<MappingOperation> operation;

  int output_dim, input_dim, weight_dim;
  int output_idx, input_idx, weight_idx;
};

class Op {
public:
  static void construct_weight_parallel_dims(
      std::vector<ParallelDimMappingRecord> &records,
      std::vector<std::pair<int, int>> mappings,
      int input_idx = 0,
      int weight_idx = 0);
  static void construct_weight_parallel_dims(
      std::vector<ParallelDimMappingRecord> &records,
      std::vector<std::tuple<int, MappingOperation, int>> mappings,
      int input_idx = 0,
      int weight_idx = 0);
  static void construct_weight_parallel_dims(
      std::vector<ParallelDimMappingRecord> &records,
      int input_dim,
      int weight_dim,
      int input_idx = 0,
      int weight_idx = 0,
      tl::optional<MappingOperation> operation = tl::nullopt);

  static void construct_output_parallel_dims(
      std::vector<ParallelDimMappingRecord> &records,
      std::vector<std::pair<int, int>> mappings,
      int input_idx = 0,
      int output_idx = 0);
  static void construct_output_parallel_dims(
      std::vector<ParallelDimMappingRecord> &records,
      std::vector<std::tuple<int, MappingOperation, int>> mappings,
      int input_idx = 0,
      int output_idx = 0);
  static void construct_output_parallel_dims(
      std::vector<ParallelDimMappingRecord> &records,
      int input_dim,
      int output_dim,
      int input_idx = 0,
      int output_idx = 0,
      tl::optional<MappingOperation> operation = tl::nullopt);

  ParallelConfig view_to_pc(MachineView const &view) const;

protected:
  void register_weight_parallel_dims(std::vector<std::pair<int, int>> mappings,
                                     int input_idx = 0,
                                     int weight_idx = 0);
  void register_weight_parallel_dims(
      std::vector<std::tuple<int, MappingOperation, int>> mappings,
      int input_idx = 0,
      int weight_idx = 0);
  void register_weight_parallel_dims(
      int input_dim,
      int weight_dim,
      int input_idx = 0,
      int weight_idx = 0,
      tl::optional<MappingOperation> operation = tl::nullopt);

  void register_output_parallel_dims(std::vector<std::pair<int, int>> mappings,
                                     int input_idx = 0,
                                     int output_idx = 0);
  void register_output_parallel_dims(
      std::vector<std::tuple<int, MappingOperation, int>> mappings,
      int input_idx = 0,
      int output_idx = 0);
  void register_output_parallel_dims(
      int input_dim,
      int output_dim,
      int input_idx = 0,
      int output_idx = 0,
      tl::optional<MappingOperation> operation = tl::nullopt);

  int get_output_to_input_dim_mapping(const ParallelTensor output,
                                      int output_dim,
                                      const ParallelTensor input);
  int get_output_to_weight_dim_mapping(const ParallelTensor output,
                                       int output_dim,
                                       const ParallelTensor weight);

  void inner_measure_operator_cost(Simulator *sim,
                                   std::function<void()> const &forward,
                                   std::function<void()> const &backward,
                                   CostMetrics &cost_metrics) const;

  bool check_output_input_weight_parallel_dims(
      bool allocate_weights = true) const;
  bool check_output_input_weight_same_parallel_is() const;
  bool check_output_input_weight_same_machine_view() const;

public:
  Op(FFModel &model,
     OperatorType otype,
     DataType dtype,
     char const *_name,
     int numInputs,
     int numWeights,
     bool allocate_weights,
     int numOutputs,
     const ParallelTensor input1 = NULL,
     const ParallelTensor input2 = NULL,
     const ParallelTensor input3 = NULL,
     const ParallelTensor input4 = NULL);
  Op(FFModel &model,
     OperatorType otype,
     DataType dtype,
     char const *_name,
     int numInputs,
     int numWeights,
     int numOutputs,
     const ParallelTensor input1 = NULL,
     const ParallelTensor input2 = NULL,
     const ParallelTensor input3 = NULL,
     const ParallelTensor input4 = NULL);
  Op(int guid,
     bool profiling,
     bool inference_debugging,
     OperatorType otype,
     DataType dtype,
     char const *name,
     int numInputs,
     int numWeights,
     int numOutputs,
     const ParallelTensor input1 = NULL,
     const ParallelTensor input2 = NULL,
     const ParallelTensor input3 = NULL,
     const ParallelTensor input4 = NULL);
  Op(FFModel &model,
     OperatorType otype,
     DataType dtype,
     char const *_name,
     int numInputs,
     int numWeights,
     int numOutputs,
     ParallelTensor const *tensors);
  // graph substitution related methods
  virtual bool get_int_parameter(PMParameter, int *) const;
  virtual bool get_tensor_parameter(TNParameter, DIMParameter, int *) const;
  virtual bool get_input_parameter(TNParameter, DIMParameter, int *) const;
  virtual bool get_weight_parameter(TNParameter, DIMParameter, int *) const;
  // Pure virtual functions that must be implemented
  virtual void init(FFModel const &) = 0;
  virtual void init_inference(FFModel const &,
                              std::vector<ParallelTensor> const &,
                              std::vector<ParallelTensor> const &,
                              MachineView const *mv = nullptr) {
    assert(false);
  };
  virtual void forward(FFModel const &) = 0;
  virtual void backward(FFModel const &) = 0;
  // Pure virtual functions for inference
  virtual Legion::FutureMap inference(FFModel const &,
                                      BatchConfigFuture const &,
                                      std::vector<ParallelTensor> const &,
                                      std::vector<ParallelTensor> const &,
                                      MachineView const *mv = nullptr) {
    assert(false);
  };
  virtual Legion::FutureMap peft_bwd(FFModel const &,
                                     BatchConfigFuture const &,
                                     std::vector<ParallelTensor> const &,
                                     std::vector<ParallelTensor> const &,
                                     MachineView const *mv = nullptr) {
    assert(false);
  }
  virtual void print_layer(FFModel const &model) = 0;
  template <typename OpMetaType>
  static std::string get_op_name_without_uid(OpMetaType *m) {
    std::string op_name_without_uid = std::string(m->op_name);
    size_t last_underscore = op_name_without_uid.length() - 1;
    for (int i = op_name_without_uid.length() - 1; i > 0; i--) {
      if (!(std::isdigit(m->op_name[i]) || m->op_name[i] == '_')) {
        break;
      } else if (m->op_name[i] == '_') {
        last_underscore = i;
      }
    }
    op_name_without_uid.erase(last_underscore);
    return op_name_without_uid;
  }
  template <typename OpMetaType>
  static void save_inference_tensors_to_file(
      OpMetaType *m,
      int shard_id,
      BatchConfig const *bc,
      std::vector<GenericTensorAccessorR> input_tensors,
      std::vector<GenericTensorAccessorR> weight_tensors,
      std::vector<GenericTensorAccessorR> output_tensors,
<<<<<<< HEAD
      bool fwd_pass = true,
      bool before_kernel = false) {
    // Check if output directory exists, and create it if it does not
    char const *folder_path = "./inference_tensors/";
=======
      bool before_kernel = false) {
    // Check if output directory exists, and create it if it does not
    char const *folder_path = "./inference_tensors";
>>>>>>> be28d718
    struct stat st = {0};
    if (stat(folder_path, &st) == -1) {
      // Directory does not exist, create it
      mkdir(folder_path, 0700);
    }
    // output base filepath, shared by all tensors from the same operator
    std::string op_name_without_uid = get_op_name_without_uid(m);
<<<<<<< HEAD
    std::cout << (fwd_pass ? "INF " : "BWD ") << op_name_without_uid
              << std::endl;
    std::string base_filepath = std::string(folder_path);
    if (m->layer_guid.model_id > 0) {
      base_filepath += "model_" + std::to_string(m->layer_guid.model_id) + "_";
    }
    if (fwd_pass) {
      base_filepath += "fwd_step_" + std::to_string(m->decoding_step);
    } else {
      base_filepath += "bwd_step_" + std::to_string(m->bwd_step);
    }
    base_filepath += "_layers_" +
                     std::to_string(m->layer_guid.transformer_layer_id) + "_" +
                     op_name_without_uid + "_shard_" + std::to_string(shard_id);
=======
    std::string base_filepath =
        "./inference_tensors/model_" + std::to_string(m->layer_guid.model_id) +
        "_decoding-step_" + std::to_string(m->decoding_step) + "_layer-num_" +
        std::to_string(m->layer_guid.transformer_layer_id) + "_layer-name_" +
        op_name_without_uid + "_shard-id_" + std::to_string(shard_id);
>>>>>>> be28d718
    if (before_kernel) {
      base_filepath += "_pre";
    }
    // save batch config, if passed
    if (bc != nullptr) {
<<<<<<< HEAD
      bc->save_to_file(base_filepath + "_batch_config");
=======
      bc->save_to_file(base_filepath + "_batch-config");
>>>>>>> be28d718
    }
    // save all inputs
    for (int i = 0; i < input_tensors.size(); i++) {
      std::string filename = base_filepath + "_input_" + std::to_string(i);
      if (input_tensors[i].data_type == DT_FLOAT) {
        save_tensor(input_tensors[i].get_float_ptr(),
                    input_tensors[i].domain.get_volume(),
                    filename.c_str());
      } else if (input_tensors[i].data_type == DT_HALF) {
        save_tensor(input_tensors[i].get_half_ptr(),
                    input_tensors[i].domain.get_volume(),
                    filename.c_str());
      } else if (input_tensors[i].data_type == DT_INT32) {
        save_tensor(input_tensors[i].get_int32_ptr(),
                    input_tensors[i].domain.get_volume(),
                    filename.c_str());
      } else if (input_tensors[i].data_type == DT_INT64) {
        save_tensor(input_tensors[i].get_int64_ptr(),
                    input_tensors[i].domain.get_volume(),
                    filename.c_str());
      } else {
        assert(false && "Tensor data type not supported");
      }
    }
<<<<<<< HEAD
    // only dump the weights once (in fwd passes)
    if (fwd_pass && m->decoding_step == 0) {
=======
    // only dump the weights once
    if (m->decoding_step == 0) {
>>>>>>> be28d718
      for (int i = 0; i < weight_tensors.size(); i++) {
        std::string filename = base_filepath + "_weight_" + std::to_string(i);
        if (weight_tensors[i].data_type == DT_FLOAT) {
          save_tensor(weight_tensors[i].get_float_ptr(),
                      weight_tensors[i].domain.get_volume(),
                      filename.c_str());
        } else if (weight_tensors[i].data_type == DT_HALF) {
          save_tensor(weight_tensors[i].get_half_ptr(),
                      weight_tensors[i].domain.get_volume(),
                      filename.c_str());
        } else if (weight_tensors[i].data_type == DT_INT32) {
          save_tensor(weight_tensors[i].get_int32_ptr(),
                      weight_tensors[i].domain.get_volume(),
                      filename.c_str());
        } else if (weight_tensors[i].data_type == DT_INT64) {
          save_tensor(weight_tensors[i].get_int64_ptr(),
                      weight_tensors[i].domain.get_volume(),
                      filename.c_str());
        } else {
          assert(false && "Tensor data type not supported");
        }
      }
    }
    // save all outputs
    for (int i = 0; i < output_tensors.size(); i++) {
      std::string filename = base_filepath + "_output_" + std::to_string(i);
      if (output_tensors[i].data_type == DT_FLOAT) {
        save_tensor(output_tensors[i].get_float_ptr(),
                    output_tensors[i].domain.get_volume(),
                    filename.c_str());
      } else if (output_tensors[i].data_type == DT_HALF) {
        save_tensor(output_tensors[i].get_half_ptr(),
                    output_tensors[i].domain.get_volume(),
                    filename.c_str());
      } else if (output_tensors[i].data_type == DT_INT32) {
        save_tensor(output_tensors[i].get_int32_ptr(),
                    output_tensors[i].domain.get_volume(),
                    filename.c_str());
      } else if (output_tensors[i].data_type == DT_INT64) {
        save_tensor(output_tensors[i].get_int64_ptr(),
                    output_tensors[i].domain.get_volume(),
                    filename.c_str());
      } else {
        assert(false && "Tensor data type not supported");
      }
    }
    // increase count of decoding steps
    if (!before_kernel) {
<<<<<<< HEAD
      if (fwd_pass) {
        m->decoding_step++;
      } else {
        m->bwd_step++;
      }
=======
      m->decoding_step++;
>>>>>>> be28d718
    }
  }
  virtual bool measure_operator_cost(Simulator *sim,
                                     MachineView const &mv,
                                     CostMetrics &cost_metrics) const = 0;
  virtual bool estimate_sync_cost(Simulator *sim,
                                  MachineView const &pc,
                                  CostMetrics &cost_metrics) const;
  // Other virtual functions that can be optionally overwritten
  virtual ParallelConfig get_random_parallel_config(FFModel const &ff) const;
  virtual ParallelConfig get_data_parallel_config(FFModel const &ff) const;
  virtual Legion::Domain get_input_tensor_shape(ParallelConfig const &pc,
                                                int input_idx,
                                                int part_idx) const;
  virtual Legion::Domain get_output_tensor_shape(ParallelConfig const &pc,
                                                 int output_idx,
                                                 int part_idx) const;
  virtual Legion::Domain get_weight_tensor_shape(ParallelConfig const &pc,
                                                 int weight_idx,
                                                 int part_idx) const;
  virtual bool is_valid_parallel_config(FFModel const &ff,
                                        ParallelConfig const &pc) const;
  virtual bool is_adoptable_parallel_config(FFModel const &ff,
                                            ParallelConfig const &pc) const;
  // Helper functions
  void prefetch(FFModel const &);
  void zero_grad(FFModel const &);
  ParallelTensor get_parameter(int index);
  virtual void map_output_tensors(FFModel &ff);
  virtual bool can_inplace_output();
  virtual bool has_inplace_output();
  virtual void do_inplace_output();
  virtual bool is_parallel_op() const;
  virtual void serialize(Legion::Serializer &) const;
  virtual Op *
      materialize(FFModel &ff, ParallelTensor inputs[], int num_inputs) const;
  size_t get_untyped_params_hash() const;
  virtual size_t get_params_hash() const;

  virtual tl::optional<RecordFormatter> as_dot() const;

  int get_dimension() const;
#ifdef FF_USE_NCCL
  static ncclUniqueId get_nccl_unique_id_task(
      Legion::Task const *task,
      std::vector<Legion::PhysicalRegion> const &regions,
      Legion::Context ctx,
      Legion::Runtime *runtime);
  static ncclComm_t
      init_nccl_comms_task(Legion::Task const *task,
                           std::vector<Legion::PhysicalRegion> const &regions,
                           Legion::Context ctx,
                           Legion::Runtime *runtime);
  static void
      finish_nccl_comms_task(Legion::Task const *task,
                             std::vector<Legion::PhysicalRegion> const &regions,
                             Legion::Context ctx,
                             Legion::Runtime *runtime);
#endif
protected:
  void set_argumentmap_for_init(FFModel const &ff, Legion::ArgumentMap &argmap);
  void set_argumentmap_for_init_inference(FFModel const &ff,
                                          Legion::ArgumentMap &argmap,
                                          ParallelTensor const output0);
  void set_argumentmap_for_forward(FFModel const &ff,
                                   Legion::ArgumentMap &argmap);
  void set_argumentmap_for_inference(FFModel const &ff,
                                     Legion::ArgumentMap &argmap,
                                     ParallelTensor const output0);
  void set_argumentmap_for_backward(FFModel const &ff,
                                    Legion::ArgumentMap &argmap);
  void set_opmeta_from_futuremap(FFModel const &ff,
                                 Legion::FutureMap const &fm);
  void set_opmeta_from_futuremap_inference(FFModel const &ff,
                                           Legion::FutureMap const &fm,
                                           ParallelTensor const output0);
  void solve_parallel_dim_mappings(
      std::vector<ParallelDim const *> const &inputs,
      std::vector<ParallelDim *> const &weights,
      std::vector<ParallelDim *> const &outputs) const;

public:
  OperatorType op_type;
  DataType data_type;
  // the guid of the layer associated with the current operator
  // layer_guid is used to match layer with op
  LayerID layer_guid;
  size_t op_guid;
  char name[MAX_OPNAME];
  Legion::IndexSpace parallel_is;
  ParallelTensor outputs[MAX_NUM_OUTPUTS];
  ParallelTensor inputs[MAX_NUM_INPUTS];
  ParallelParameter weights[MAX_NUM_WEIGHTS];
  bool trainable_inputs[MAX_NUM_INPUTS];
  bool reset_input_grads[MAX_NUM_INPUTS];
  OpMeta *meta[MAX_NUM_WORKERS];
  std::map<ParallelTensor, OpMeta *[MAX_NUM_WORKERS]> inference_meta;
  int numInputs, numWeights, numOutputs;
  bool profiling;
  bool inference_debugging;
  bool add_bias_only_once;
#ifdef FF_USE_NCCL
  ncclUniqueId ncclId;
#endif
  // Note: parallel_dims_mapping should not be called in a DNN task
  std::vector<ParallelDimMappingRecord> *parallel_dims_mapping;
};

}; // namespace FlexFlow

#endif // _OPERATOR_H<|MERGE_RESOLUTION|>--- conflicted
+++ resolved
@@ -264,16 +264,10 @@
       std::vector<GenericTensorAccessorR> input_tensors,
       std::vector<GenericTensorAccessorR> weight_tensors,
       std::vector<GenericTensorAccessorR> output_tensors,
-<<<<<<< HEAD
       bool fwd_pass = true,
       bool before_kernel = false) {
     // Check if output directory exists, and create it if it does not
     char const *folder_path = "./inference_tensors/";
-=======
-      bool before_kernel = false) {
-    // Check if output directory exists, and create it if it does not
-    char const *folder_path = "./inference_tensors";
->>>>>>> be28d718
     struct stat st = {0};
     if (stat(folder_path, &st) == -1) {
       // Directory does not exist, create it
@@ -281,7 +275,6 @@
     }
     // output base filepath, shared by all tensors from the same operator
     std::string op_name_without_uid = get_op_name_without_uid(m);
-<<<<<<< HEAD
     std::cout << (fwd_pass ? "INF " : "BWD ") << op_name_without_uid
               << std::endl;
     std::string base_filepath = std::string(folder_path);
@@ -296,23 +289,12 @@
     base_filepath += "_layers_" +
                      std::to_string(m->layer_guid.transformer_layer_id) + "_" +
                      op_name_without_uid + "_shard_" + std::to_string(shard_id);
-=======
-    std::string base_filepath =
-        "./inference_tensors/model_" + std::to_string(m->layer_guid.model_id) +
-        "_decoding-step_" + std::to_string(m->decoding_step) + "_layer-num_" +
-        std::to_string(m->layer_guid.transformer_layer_id) + "_layer-name_" +
-        op_name_without_uid + "_shard-id_" + std::to_string(shard_id);
->>>>>>> be28d718
     if (before_kernel) {
       base_filepath += "_pre";
     }
     // save batch config, if passed
     if (bc != nullptr) {
-<<<<<<< HEAD
       bc->save_to_file(base_filepath + "_batch_config");
-=======
-      bc->save_to_file(base_filepath + "_batch-config");
->>>>>>> be28d718
     }
     // save all inputs
     for (int i = 0; i < input_tensors.size(); i++) {
@@ -337,13 +319,8 @@
         assert(false && "Tensor data type not supported");
       }
     }
-<<<<<<< HEAD
     // only dump the weights once (in fwd passes)
     if (fwd_pass && m->decoding_step == 0) {
-=======
-    // only dump the weights once
-    if (m->decoding_step == 0) {
->>>>>>> be28d718
       for (int i = 0; i < weight_tensors.size(); i++) {
         std::string filename = base_filepath + "_weight_" + std::to_string(i);
         if (weight_tensors[i].data_type == DT_FLOAT) {
@@ -392,15 +369,11 @@
     }
     // increase count of decoding steps
     if (!before_kernel) {
-<<<<<<< HEAD
       if (fwd_pass) {
         m->decoding_step++;
       } else {
         m->bwd_step++;
       }
-=======
-      m->decoding_step++;
->>>>>>> be28d718
     }
   }
   virtual bool measure_operator_cost(Simulator *sim,
