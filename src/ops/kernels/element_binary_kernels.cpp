/* Copyright 2023 CMU, Facebook, LANL, MIT, NVIDIA, and Stanford (alphabetical)
 *
 * Licensed under the Apache License, Version 2.0 (the "License");
 * you may not use this file except in compliance with the License.
 * You may obtain a copy of the License at
 *
 *     http://www.apache.org/licenses/LICENSE-2.0
 *
 * Unless required by applicable law or agreed to in writing, software
 * distributed under the License is distributed on an "AS IS" BASIS,
 * WITHOUT WARRANTIES OR CONDITIONS OF ANY KIND, either express or implied.
 * See the License for the specific language governing permissions and
 * limitations under the License.
 */

#include "flexflow/ops/kernels/element_binary_kernels.h"
#include "flexflow/utils/hip_helper.h"
#include <hip/hip_runtime.h>

namespace FlexFlow {
// declare Legion names
using Legion::coord_t;
using Legion::Domain;

ElementBinaryMeta::ElementBinaryMeta(FFHandler handler, Op const *op)
    : OpMeta(handler, op) {
  checkCUDNN(miopenCreateTensorDescriptor(&input1Tensor));
  checkCUDNN(miopenCreateTensorDescriptor(&input2Tensor));
  checkCUDNN(miopenCreateTensorDescriptor(&outputTensor));
  checkCUDNN(miopenCreateReduceTensorDescriptor(&reduceAddDesc));
  op_type = OP_NOOP;
}

namespace Kernels {
namespace ElementBinary {

/*static*/
void init_kernel(ElementBinaryMeta *m,
                 Domain const &input1_domain,
                 Domain const &input2_domain,
                 Domain const &output_domain) {
  miopenTensorOp_t mode;
  switch (m->op_type) {
    case OP_EW_ADD:
    case OP_EW_SUB:
      mode = miopenTensorOpAdd;
      break;
    case OP_EW_MUL:
      mode = miopenTensorOpMul;
      break;
    default:
      assert(false);
  }
  m->opDesc = mode;
  checkCUDNN(miopenSetReduceTensorDescriptor(m->reduceAddDesc,
                                             MIOPEN_REDUCE_TENSOR_ADD,
                                             miopenFloat,
                                             MIOPEN_PROPAGATE_NAN,
                                             MIOPEN_REDUCE_TENSOR_NO_INDICES,
                                             MIOPEN_32BIT_INDICES));
  checkCUDNN(
      cudnnSetTensorDescriptorFromDomain(m->input1Tensor, input1_domain));
  checkCUDNN(
      cudnnSetTensorDescriptorFromDomain(m->input2Tensor, input2_domain));
  checkCUDNN(
      cudnnSetTensorDescriptorFromDomain(m->outputTensor, output_domain));
}

/*static*/
void forward_kernel_wrapper(ElementBinaryMeta const *m,
                            GenericTensorAccessorR const &in1,
                            GenericTensorAccessorR const &in2,
                            GenericTensorAccessorW const &out) {
  hipStream_t stream;
  checkCUDA(get_legion_stream(&stream));
  hipEvent_t t_start, t_end;
  if (m->profiling) {
    checkCUDA(hipEventCreate(&t_start));
    checkCUDA(hipEventCreate(&t_end));
    checkCUDA(hipEventRecord(t_start, stream));
  }
<<<<<<< HEAD
  // print_tensor<float>(in1_ptr, in1_domain.get_volume(), "input1:");
  // print_tensor<float>(in2_ptr, in2_domain.get_volume(), "input2:");
  Internal::forward_kernel(
      m, in1.get_float_ptr(), in2.get_float_ptr(), out.get_float_ptr(), stream);
=======
  Internal::forward_kernel(m, in1_ptr, in2_ptr, out_ptr, stream);
>>>>>>> f65044dc
  // print_tensor<float>(out_ptr, in1_domain.get_volume(), "output:");
  if (m->profiling) {
    checkCUDA(hipEventRecord(t_end, stream));
    checkCUDA(hipEventSynchronize(t_end));
    float elapsed = 0;
    checkCUDA(hipEventElapsedTime(&elapsed, t_start, t_end));
    checkCUDA(hipEventDestroy(t_start));
    checkCUDA(hipEventDestroy(t_end));
    char const *opName;
    switch (m->op_type) {
      case OP_EW_ADD:
        opName = "Add";
        break;
      case OP_EW_SUB:
        opName = "Sub";
        break;
      case OP_EW_MUL:
        opName = "Mul";
        break;
      case OP_EW_DIV:
        opName = "Div";
        break;
      default:
        assert(false);
    }
    printf("[%s] forward time (CF) = %.2fms\n", opName, elapsed);
  }
}

/*static*/
void backward_kernel_wrapper(ElementBinaryMeta const *m,
                             float const *out_grad_ptr,
                             float const *in1_ptr,
                             float const *in2_ptr,
                             float *in1_grad_ptr,
                             float *in2_grad_ptr) {
  hipStream_t stream;
  checkCUDA(get_legion_stream(&stream));
  hipEvent_t t_start, t_end;
  if (m->profiling) {
    checkCUDA(hipEventCreate(&t_start));
    checkCUDA(hipEventCreate(&t_end));
    checkCUDA(hipEventRecord(t_start, stream));
  }

  Internal::backward_kernel(
      m, out_grad_ptr, in1_ptr, in2_ptr, in1_grad_ptr, in2_grad_ptr, stream);
  // elewise_binary_backward_kernel<<<GET_BLOCKS(out_grad_domain.get_volume()),
  // CUDA_NUM_THREADS>>>( out_grad_domain.get_volume(), alpha, alpha,
  // ele->op_type, out_grad_ptr, in1_ptr, in2_ptr, in1_grad_ptr, in2_grad_ptr);
  if (m->profiling) {
    checkCUDA(hipEventRecord(t_end, stream));
    checkCUDA(hipEventSynchronize(t_end));
    float elapsed = 0;
    checkCUDA(hipEventElapsedTime(&elapsed, t_start, t_end));
    checkCUDA(hipEventDestroy(t_start));
    checkCUDA(hipEventDestroy(t_end));
    char const *opName;
    switch (m->op_type) {
      case OP_EW_ADD:
        opName = "Add";
        break;
      case OP_EW_SUB:
        opName = "Sub";
        break;
      case OP_EW_MUL:
        opName = "Mul";
        break;
      case OP_EW_DIV:
        opName = "Div";
        break;
      default:
        assert(false);
    }
    printf("[%s] backward time (CB) = %.2fms\n", opName, elapsed);
  }
}

namespace Internal {

__global__ void elewise_binary_forward_kernel(coord_t volume,
                                              float const alpha,
                                              float const beta,
                                              OperatorType type,
                                              float const *in1,
                                              float const *in2,
                                              float *out) {
  switch (type) {
    case OP_EW_ADD: {
      CUDA_KERNEL_LOOP(i, volume) {
        out[i] = alpha * (in1[i] + in2[i]) + beta * out[i];
      }
      break;
    }
    case OP_EW_SUB: {
      CUDA_KERNEL_LOOP(i, volume) {
        out[i] = alpha * (in1[i] - in2[i]) + beta * out[i];
      }
      break;
    }
    case OP_EW_MUL: {
      CUDA_KERNEL_LOOP(i, volume) {
        out[i] = alpha * in1[i] * in2[i] + beta * out[i];
      }
      break;
    }
    case OP_EW_DIV: {
      CUDA_KERNEL_LOOP(i, volume) {
        out[i] = alpha * (in1[i] / in2[i]) + beta * out[i];
      }
      break;
    }
    default:
      assert(false);
  }
}

// for simplicity, assume the replicate dimension is the batchsize
__global__ void
    elewise_binary_forward_kernel_broadcast2(float const *in1_ptr,
                                             float const *in2_ptr,
                                             float *output_ptr,
                                             size_t volume,
                                             size_t batch_size,
                                             size_t replicate_size) {
  CUDA_KERNEL_LOOP(i, volume) {
    size_t batch = i / replicate_size;
    output_ptr[i] =
        in1_ptr[i] + in2_ptr[batch * replicate_size + i % replicate_size];
  }
}

__global__ void elewise_binary_backward_kernel(coord_t volume,
                                               float const alpha,
                                               float const beta,
                                               OperatorType type,
                                               float const *out_grad,
                                               float const *in1,
                                               float const *in2,
                                               float *in1_grad,
                                               float *in2_grad) {
  CUDA_KERNEL_LOOP(i, volume) {
    switch (type) {
      case OP_EW_ADD: {
        in1_grad[i] = alpha * out_grad[i] + beta * in1_grad[i];
        in2_grad[i] = alpha * out_grad[i] + beta * in2_grad[i];
        break;
      }
      case OP_EW_SUB: {
        in1_grad[i] = alpha * out_grad[i] + beta * in1_grad[i];
        in2_grad[i] = -alpha * out_grad[i] + beta * in2_grad[i];
        break;
      }
      case OP_EW_MUL: {
        in1_grad[i] = alpha * out_grad[i] * in2[i] + beta * in1_grad[i];
        in2_grad[i] = alpha * out_grad[i] * in1[i] + beta * in2_grad[i];
        break;
      }
      case OP_EW_DIV: {
        in1_grad[i] = alpha * out_grad[i] / in2[i] + beta * in1_grad[i];
        in2_grad[i] = -alpha * out_grad[i] * in1[i] / (in2[i] * in2[i]) +
                      beta * in2_grad[i];
        break;
      }
      default:
        assert(false);
    }
  }
}

/*static*/
template <typename DT>
void forward_kernel(ElementBinaryMeta const *m,
                    DT const *in1_ptr,
                    DT const *in2_ptr,
                    DT *out_ptr,
                    hipStream_t stream) {
  checkCUDA(hipblasSetStream(m->handle.blas, stream));
  checkCUDNN(miopenSetStream(m->handle.dnn, stream));
  float alpha1 = 1.0f, alpha2 = 1.0f, beta = 0.0f;
  switch (m->op_type) {
    case OP_EW_SUB:
      alpha2 = -1.0f;
      break;
    case OP_EW_ADD:
    case OP_EW_MUL:
      break;
    default:
      assert(false);
  }
  // cudnn currently does not support broadcasting the first input in
  // cudnnOpTensor
  if (m->broadcast_input1) {
    // currently only handle add and sub
    assert(m->op_type == OP_EW_SUB || m->op_type == OP_EW_ADD);
    checkCUDNN(miopenOpTensor(m->handle.dnn,
                              m->opDesc,
                              &beta,
                              m->outputTensor,
                              out_ptr,
                              &alpha1,
                              m->input1Tensor,
                              in1_ptr,
                              &beta,
                              m->outputTensor,
                              out_ptr));
    checkCUDNN(miopenOpTensor(m->handle.dnn,
                              m->opDesc,
                              &beta,
                              m->outputTensor,
                              out_ptr,
                              &alpha2,
                              m->input2Tensor,
                              in2_ptr,
                              &alpha1,
                              m->outputTensor,
                              out_ptr));
  } else if (m->op_type == OP_EW_ADD && m->broadcast_input2) {
    int parallelism = m->batch_size * m->replicate_size;
    hipLaunchKernelGGL(elewise_binary_forward_kernel_broadcast2,
                       GET_BLOCKS(parallelism),
                       CUDA_NUM_THREADS,
                       0,
                       stream,
                       in1_ptr,
                       in2_ptr,
                       out_ptr,
                       m->batch_size * m->replicate_size,
                       m->batch_size,
                       m->replicate_size);
  } else {
    checkCUDNN(miopenOpTensor(m->handle.dnn,
                              m->opDesc,
                              &alpha1,
                              m->input1Tensor,
                              in1_ptr,
                              &alpha2,
                              m->input2Tensor,
                              in2_ptr,
                              &beta,
                              m->outputTensor,
                              out_ptr));
  }
}

/*static*/
void backward_kernel(ElementBinaryMeta const *m,
                     float const *out_grad_ptr,
                     float const *in1_ptr,
                     float const *in2_ptr,
                     float *in1_grad_ptr,
                     float *in2_grad_ptr,
                     hipStream_t stream) {
  checkCUDA(hipblasSetStream(m->handle.blas, stream));
  checkCUDNN(miopenSetStream(m->handle.dnn, stream));

  if (m->op_type == OP_EW_ADD || m->op_type == OP_EW_SUB) {
    float alpha = 1.0f, alpha2 = 0.0f, beta = 1.0f;
    if (in1_grad_ptr != nullptr) {
      if (m->broadcast_input1) {
        checkCUDNN(miopenReduceTensor(m->handle.dnn,
                                      m->reduceAddDesc,
                                      nullptr /*indices*/,
                                      0 /*indicesSizeInBytes*/,
                                      m->handle.workSpace,
                                      m->handle.workSpaceSize,
                                      &alpha,
                                      m->outputTensor,
                                      out_grad_ptr,
                                      &beta,
                                      m->input1Tensor,
                                      in1_grad_ptr));
      } else {
        checkCUDNN(miopenOpTensor(m->handle.dnn,
                                  miopenTensorOpAdd,
                                  &alpha,
                                  m->outputTensor,
                                  out_grad_ptr,
                                  &alpha2,
                                  m->outputTensor,
                                  out_grad_ptr,
                                  &beta,
                                  m->input1Tensor,
                                  in1_grad_ptr));
      }
    }
    if (m->op_type == OP_EW_SUB) {
      alpha = -1.0f;
    }
    if (in2_grad_ptr != nullptr) {
      if (m->broadcast_input2) {
        checkCUDNN(miopenReduceTensor(m->handle.dnn,
                                      m->reduceAddDesc,
                                      nullptr /*indices*/,
                                      0 /*indicesSizeInBytes*/,
                                      m->handle.workSpace,
                                      m->handle.workSpaceSize,
                                      &alpha,
                                      m->outputTensor,
                                      out_grad_ptr,
                                      &beta,
                                      m->input2Tensor,
                                      in2_grad_ptr));
      } else {
        checkCUDNN(miopenOpTensor(m->handle.dnn,
                                  miopenTensorOpAdd,
                                  &alpha,
                                  m->outputTensor,
                                  out_grad_ptr,
                                  &alpha2,
                                  m->outputTensor,
                                  out_grad_ptr,
                                  &beta,
                                  m->input2Tensor,
                                  in2_grad_ptr));
      }
    }
  } else if (m->op_type == OP_EW_MUL) {
    float alpha1 = 1.0f, alpha2 = 1.0f, beta = 1.0f;
    if (in1_grad_ptr != nullptr) {
      checkCUDNN(miopenOpTensor(m->handle.dnn,
                                m->opDesc,
                                &alpha1,
                                m->outputTensor,
                                out_grad_ptr,
                                &alpha2,
                                m->input2Tensor,
                                in2_ptr,
                                &beta,
                                m->input1Tensor,
                                in1_grad_ptr));
    }
    if (in2_grad_ptr != nullptr) {
      checkCUDNN(miopenOpTensor(m->handle.dnn,
                                m->opDesc,
                                &alpha1,
                                m->outputTensor,
                                out_grad_ptr,
                                &alpha2,
                                m->input2Tensor,
                                in1_ptr,
                                &beta,
                                m->input1Tensor,
                                in2_grad_ptr));
    }
  } else {
    assert(false && "Unsupported ElementWise Binary Type");
  }
}

} // namespace Internal
} // namespace ElementBinary
} // namespace Kernels
}; // namespace FlexFlow<|MERGE_RESOLUTION|>--- conflicted
+++ resolved
@@ -79,14 +79,10 @@
     checkCUDA(hipEventCreate(&t_end));
     checkCUDA(hipEventRecord(t_start, stream));
   }
-<<<<<<< HEAD
   // print_tensor<float>(in1_ptr, in1_domain.get_volume(), "input1:");
   // print_tensor<float>(in2_ptr, in2_domain.get_volume(), "input2:");
   Internal::forward_kernel(
       m, in1.get_float_ptr(), in2.get_float_ptr(), out.get_float_ptr(), stream);
-=======
-  Internal::forward_kernel(m, in1_ptr, in2_ptr, out_ptr, stream);
->>>>>>> f65044dc
   // print_tensor<float>(out_ptr, in1_domain.get_volume(), "output:");
   if (m->profiling) {
     checkCUDA(hipEventRecord(t_end, stream));
