/* Copyright 2020 Stanford
 *
 * Licensed under the Apache License, Version 2.0 (the "License");
 * you may not use this file except in compliance with the License.
 * You may obtain a copy of the License at
 *
 *     http://www.apache.org/licenses/LICENSE-2.0
 *
 * Unless required by applicable law or agreed to in writing, software
 * distributed under the License is distributed on an "AS IS" BASIS,
 * WITHOUT WARRANTIES OR CONDITIONS OF ANY KIND, either express or implied.
 * See the License for the specific language governing permissions and
 * limitations under the License.
 */

<<<<<<< HEAD
#include "flexflow/ops/element_unary.h"
#include "flexflow/utils/cuda_helper.h"

namespace FlexFlow {
// declare Legion names
using Legion::Context;
using Legion::Runtime;
using Legion::Domain;
using Legion::Task;
using Legion::Rect;
using Legion::PhysicalRegion;
using Legion::coord_t;
=======
#include "model.h"
#include "cuda_helper.h"

Tensor FFModel::unary(OperatorType op,
                      const Tensor& x,
                      bool inplace,
                      const char *name,
		      float scalar)
{
  ElementUnary *ele = new ElementUnary(*this, op, x, inplace, name, scalar);
  layers.push_back(ele);
  return ele->outputs[0];
}

Tensor FFModel::exp(const Tensor& x,
                    const char *name)
{
  return this->unary(OP_EXP, x, false/*inplace*/, name);
}

Tensor FFModel::scalar_multiply(const Tensor& x,const float scalar ,bool inplace, const char *name)
{
  return this->unary(OP_SCALAR_MULTIPLY, x, inplace, name, scalar);
}

Tensor FFModel::scalar_add(const Tensor& x,const float scalar ,bool inplace, const char *name)
{
  return this->unary(OP_SCALAR_ADD, x, inplace, name, scalar);
}

Tensor FFModel::scalar_sub(const Tensor& x,const float scalar ,bool inplace, const char *name)
{
  return this->unary(OP_SCALAR_SUB, x, inplace, name, scalar);
}

Tensor FFModel::scalar_truediv(const Tensor& x,const float scalar ,bool inplace, const char *name)
{
  return this->unary(OP_SCALAR_TRUE_DIV, x, inplace, name, scalar);
}

Tensor FFModel::relu(const Tensor& x, bool inplace, const char *name)
{
  return this->unary(OP_RELU, x, inplace, name);
}

Tensor FFModel::sigmoid(const Tensor& x, const char *name)
{
  return this->unary(OP_SIGMOID, x, false/*inplace*/, name);
}

Tensor FFModel::tanh(const Tensor& x, const char *name)
{
  return this->unary(OP_TANH, x, false/*inplace*/, name);
}

Tensor FFModel::identity(const Tensor& x, const char *name)
{
  return this->unary(OP_IDENTITY, x, false/*inplace*/, name);
}

Tensor FFModel::gelu(const Tensor& x, const char *name)
{
  return this->unary(OP_GELU, x, false/*inplace*/, name);
}

Tensor FFModel::elu(const Tensor& x, bool inplace, const char *name)
{
  // Currently assume inplace is false
  assert(!inplace);
  return this->unary(OP_ELU, x, inplace, name);
}

Tensor FFModel::rsqrt(const Tensor& x, bool inplace, const char *name)
{
  return this->unary(OP_RSQRT, x, inplace, name);
}
Tensor FFModel::pow(const Tensor& x, const float exponent, bool inplace, const char *name)
{
  return this->unary(OP_POW, x, inplace, name, exponent);
}

ElementUnary::ElementUnary(FFModel& model,
                           OperatorType _op_type,
                           const Tensor& x,
                           bool _inplace,
                           const char* name,
			   float _scalar)
: Op(model, _op_type, name, x), inplace(_inplace), scalar(_scalar)
{
  outputs[0].numDim = inputs[0].numDim;
  for (int i = 0; i < outputs[0].numDim; i++)
    outputs[0].adim[i] = inputs[0].adim[i];
}
>>>>>>> d7025ce1

bool ElementUnary::can_inplace_output(void)
{
  return true;
}

bool ElementUnary::has_inplace_output(void)
{
  return inplace;
}

void ElementUnary::do_inplace_output(void)
{
  inplace = true;
}

bool ElementUnary::use_cudnn(OperatorType type)
{
  if (type == OP_RELU)
    return true;
  if (type == OP_SIGMOID)
    return true;
  if (type == OP_TANH)
    return true;
  if (type == OP_ELU)
    return true;
  return false;
}

OpMeta* ElementUnary::init_task(const Task *task,
                                const std::vector<PhysicalRegion> &regions,
                                Context ctx, Runtime *runtime)
{
  ElementUnary* eu = (ElementUnary*) task->args;
  FFHandler handle = *((FFHandler*) task->local_args);
  ElementUnaryMeta* m = new ElementUnaryMeta(handle);
  m->op_type = eu->op_type;
  m->data_type = eu->outputs[0].data_type;
  // Current assume input and output have the same data type
  assert(eu->outputs[0].data_type == eu->inputs[0].data_type);
  m->profiling = eu->profiling;
  m->inplace = eu->inplace;
  m->scalar = eu->scalar;
  if (m->inplace) {
    assert(regions.size() == 1);
    assert(task->regions.size() == 1);
  } else {
    assert(regions.size() == 2);
    assert(task->regions.size() == 2);
  }

  if (use_cudnn(m->op_type))
  {
    cudnnActivationMode_t mode;
    switch (m->op_type) {
      case OP_SIGMOID:
        mode = CUDNN_ACTIVATION_SIGMOID;
        break;
      case OP_RELU:
        mode = CUDNN_ACTIVATION_RELU;
        break;
      case OP_TANH:
        mode = CUDNN_ACTIVATION_TANH;
        break;
      case OP_ELU:
        mode = CUDNN_ACTIVATION_ELU;
        break;
      default:
        assert(false);
    }
    checkCUDNN(cudnnSetActivationDescriptor(m->actiDesc, mode,
                                            CUDNN_PROPAGATE_NAN, 0.0));
    Domain input_domain = runtime->get_index_space_domain(
        ctx, task->regions[0].region.get_index_space());
    checkCUDNN(cudnnSetTensorDescriptorFromDomain(m->inputTensor, input_domain));
    checkCUDNN(cudnnSetTensorDescriptorFromDomain(m->outputTensor, input_domain));
  }
  return m;
}

<<<<<<< HEAD
=======
void ElementUnary::init(const FFModel& ff)
{
  ArgumentMap argmap;
  Context ctx = ff.config.lg_ctx;
  Runtime* runtime = ff.config.lg_hlr;
  Domain domain = runtime->get_index_space_domain(ctx, task_is);
  switch (domain.get_dim()) {
#define DIMFUNC(DIM) \
    case DIM: \
    { \
      Rect<DIM> rect = domain; \
      ParallelConfig pc; \
      std::string pcname = name; \
      ff.config.find_parallel_config(DIM, pcname, pc); \
      int idx = 0; \
      for (PointInRectIterator<DIM> it(rect); it(); it++) { \
        FFHandler handle = ff.handlers[pc.device_ids[idx++]]; \
        argmap.set_point(*it, TaskArgument(&handle, sizeof(FFHandler))); \
      } \
      break; \
    }
    LEGION_FOREACH_N(DIMFUNC)
#undef DIMFUNC
    default:
      assert(false);
  }
  IndexLauncher init_launcher(ELEMENTUNARY_INIT_TASK_ID, task_is,
                              TaskArgument(this, sizeof(ElementUnary)), argmap,
                              Predicate::TRUE_PRED, false/*must*/, 0/*mapper_id*/,
                              FFConfig::get_hash_id(std::string(name)));
  init_launcher.add_region_requirement(
    RegionRequirement(input_lps[0], 0/*projection id*/,
        READ_ONLY, EXCLUSIVE, inputs[0].region));
  init_launcher.add_field(0, FID_DATA);
  if (!inplace) {
    init_launcher.add_region_requirement(
        RegionRequirement(outputs[0].part, 0/*projection id*/,
            WRITE_ONLY, EXCLUSIVE, outputs[0].region));
    init_launcher.add_field(1, FID_DATA);
  }
  FutureMap fm = runtime->execute_index_space(ctx, init_launcher);
  fm.wait_all_results();
  switch (domain.get_dim()) {
#define DIMFUNC(DIM) \
    case DIM: \
    { \
      Rect<DIM> rect = domain; \
      int idx = 0; \
      for (PointInRectIterator<DIM> it(rect); it(); it++) { \
        meta[idx++] = fm.get_result<OpMeta*>(*it); \
      } \
      break; \
    }
    LEGION_FOREACH_N(DIMFUNC)
#undef DIMFUNC
    default:
      assert(false);
  }
}

template<typename T>
>>>>>>> d7025ce1
__global__
void elewise_unary_forward_kernel(coord_t volume,
                                  const T scalar,
                                  OperatorType type,
                                  const T* in,
                                  T* out)
{
  CUDA_KERNEL_LOOP(i, volume)
  {
    switch (type) {
      case OP_EXP:
      {
        out[i] = (T) exp((float)in[i]);
        break;
      }
      case OP_IDENTITY:
      {
	out[i] = in[i];
	break;
      }
      case OP_SCALAR_MULTIPLY:
      {
	out[i] = in[i] * scalar;
	break;
      }
      case OP_SCALAR_ADD:
      {
	out[i] = in[i] + scalar;
	break;
      }
      case OP_SCALAR_SUB:
      {
	out[i] = in[i] - scalar;
	break;
      }
      case OP_SCALAR_TRUE_DIV:
      {
	out[i] = in[i] / scalar;
	break;
      }
      case OP_GELU:
      {
	out[i] = (T)(in[i] * 0.5 * erfc(-in[i]*M_SQRT1_2));
	break;
      }
      case OP_RSQRT:
      {
        out[i] = (T)(1.0f / sqrt((float)in[i]));
	break;
      }
      case OP_POW:
      {
        out[i] = (T)(powf(in[i], scalar));
        break;
      }
      default:
        assert(false);
    }
  }
}

/*static*/
template<typename T>
void ElementUnary::forward_kernel(const ElementUnaryMeta* m,
                                  const T* input_ptr,
                                  T* output_ptr,
                                  size_t num_elements, 
                                  cudaStream_t stream)
{
  checkCUDNN(cudnnSetStream(m->handle.dnn, stream));

  if (use_cudnn(m->op_type)) {
    float alpha = 1.0f, beta = 0.0f;
    checkCUDNN(cudnnActivationForward(m->handle.dnn, m->actiDesc,
        &alpha, m->inputTensor, input_ptr,
        &beta, m->outputTensor, output_ptr));
  } else {
    elewise_unary_forward_kernel<<<GET_BLOCKS(num_elements), CUDA_NUM_THREADS, 0, stream>>>(
        num_elements, (T)m->scalar, m->op_type, input_ptr, output_ptr);
  }
}

void ElementUnary::forward_task(
    const Task* task,
    const std::vector<PhysicalRegion> &regions,
    Context ctx, Runtime* runtime)
{
  const ElementUnaryMeta* m = *((ElementUnaryMeta**) task->local_args);
  if (m->data_type == DT_FLOAT) {
    forward_task_with_type<float>(task, regions, ctx, runtime);
  } else if (m->data_type == DT_DOUBLE) {
    forward_task_with_type<double>(task, regions, ctx, runtime);
  } else if (m->data_type == DT_INT32) {
    forward_task_with_type<int32_t>(task, regions, ctx, runtime);
  } else if (m->data_type == DT_INT64) {
    forward_task_with_type<int64_t>(task, regions, ctx, runtime);
  } else {
    assert(false && "Unsupported data type in Embedding forward");
  }
}

/*
  regions[0](I): input
  regions[1](O): output
*/
template<typename DT>
void ElementUnary::forward_task_with_type(
    const Task* task,
    const std::vector<PhysicalRegion> &regions,
    Context ctx, Runtime* runtime)
{
  //const ElementUnary* ele = (const ElementUnary*) task->args;
  const ElementUnaryMeta* m = *((ElementUnaryMeta**) task->local_args);
  Domain input_domain = runtime->get_index_space_domain(
    ctx, task->regions[0].region.get_index_space());
  const DT* input_ptr = NULL;
  DT* output_ptr = NULL;
  if (m->inplace) {
    assert(regions.size() == 1);
    assert(task->regions.size() == 1);
    output_ptr = helperGetTensorPointerRW<DT>(
      regions[0], task->regions[0], FID_DATA, ctx, runtime);
    input_ptr = output_ptr;
  } else {
    assert(regions.size() == 2);
    assert(task->regions.size() == 2);
    Domain output_domain = runtime->get_index_space_domain(
      ctx, task->regions[1].region.get_index_space());
    assert(output_domain == input_domain);
    input_ptr = helperGetTensorPointerRO<DT>(
      regions[0], task->regions[0], FID_DATA, ctx, runtime);
    output_ptr = helperGetTensorPointerWO<DT>(
      regions[1], task->regions[1], FID_DATA, ctx, runtime);
  }

  cudaStream_t stream;
  checkCUDA(get_legion_stream(&stream));
  forward_kernel(m, input_ptr, output_ptr, input_domain.get_volume(), stream);
}

<<<<<<< HEAD
=======
void ElementUnary::forward(const FFModel& ff)
{
  ArgumentMap argmap;
  Context ctx = ff.config.lg_ctx;
  Runtime* runtime = ff.config.lg_hlr;
  Domain domain = runtime->get_index_space_domain(ctx, task_is);
  switch (domain.get_dim()) {
#define DIMFUNC(DIM) \
    case DIM: \
    { \
      Rect<DIM> rect = domain; \
      int idx = 0; \
      for (PointInRectIterator<DIM> it(rect); it(); it++) { \
        OpMeta* mp = meta[idx++]; \
        argmap.set_point(*it, TaskArgument(&mp, sizeof(OpMeta*))); \
      } \
      break; \
    }
    LEGION_FOREACH_N(DIMFUNC)
#undef DIMFUNC
    default:
      assert(false);
  }
  IndexLauncher launcher(ELEMENTUNARY_FWD_TASK_ID, task_is,
      TaskArgument(NULL, 0), argmap,
      Predicate::TRUE_PRED, false/*must*/, 0/*mapper_id*/,
      FFConfig::get_hash_id(std::string(name)));
  if (inplace) {
    assert(outputs[0].part == input_lps[0]);
    assert(outputs[0].region == inputs[0].region);
    launcher.add_region_requirement(
      RegionRequirement(outputs[0].part, 0/*projection id*/,
        READ_WRITE, EXCLUSIVE, outputs[0].region));
    launcher.add_field(0, FID_DATA);
  } else {
    launcher.add_region_requirement(
      RegionRequirement(input_lps[0], 0/*projection id*/,
        READ_ONLY, EXCLUSIVE, inputs[0].region));
    launcher.add_field(0, FID_DATA);
    launcher.add_region_requirement(
      RegionRequirement(outputs[0].part, 0/*projection id*/,
         WRITE_ONLY, EXCLUSIVE, outputs[0].region));
    launcher.add_field(1, FID_DATA);
  }
  runtime->execute_index_space(ctx, launcher);
}

template<typename T>
>>>>>>> d7025ce1
__global__
void elewise_unary_backward_kernel(coord_t volume,
				   const T scalar,
                                   OperatorType type,
                                   const T* output,
                                   const T* output_grad,
                                   const T* input,
                                   T* input_grad)
{
  CUDA_KERNEL_LOOP(i, volume)
  {
    switch (type) {
      case OP_EXP:
      {
        //TODO: change to use output instead of recomputing
        input_grad[i] += (T)(output_grad[i] * exp((float)input[i]));
        break;
      }
      case OP_IDENTITY:
      {
	input_grad[i] += output_grad[i];
	break;
      } 
      case OP_SCALAR_MULTIPLY:
      {
	input_grad[i] += output_grad[i]*scalar;
	break;
      }
      case OP_SCALAR_ADD:
      {
	input_grad[i] += output_grad[i];
	break;
      }
      case OP_SCALAR_SUB:
      {
	input_grad[i] += output_grad[i];
	break;
      }
      case OP_SCALAR_TRUE_DIV:
      {
	input_grad[i] += output_grad[i]/scalar;
	break;
      }
      case OP_GELU:
      {
	input_grad[i] = (T)(output_grad[i]*(0.5 * erfc(-input[i]*M_SQRT1_2)-0.5*M_SQRT1_2*input[i]*exp(-input[i]*input[i]*0.5)));
	break;
      }
      case OP_RSQRT:
      {
        input_grad[i] = (T)(-0.5f * output_grad[i] * output[i] * output[i] * output[i]);
	break;
      }
      case OP_POW:
      {
        input_grad[i] = (T)(output_grad[i] * scalar * powf(input[i], scalar - 1));
      }
      default:
        assert(false);
    }
  }
}

/*static*/
template<typename DT>
void ElementUnary::backward_kernel(const ElementUnaryMeta* m,
                                   const DT* input_ptr,
                                   DT* input_grad_ptr,
                                   const DT* output_ptr,
                                   const DT* output_grad_ptr,
                                   size_t num_elements,
                                   cudaStream_t stream)
{
  checkCUDNN(cudnnSetStream(m->handle.dnn, stream));

  if (use_cudnn(m->op_type)) {
    float alpha = 1.0f;
    checkCUDNN(cudnnActivationBackward(m->handle.dnn, m->actiDesc,
        &alpha, m->outputTensor, output_ptr, m->outputTensor, output_grad_ptr,
        m->inputTensor, input_ptr, &alpha, m->inputTensor, input_grad_ptr));
  } else {
    elewise_unary_backward_kernel<DT><<<GET_BLOCKS(num_elements), CUDA_NUM_THREADS, 0, stream>>>(
        num_elements, m->scalar, m->op_type, output_ptr, output_grad_ptr, input_ptr, input_grad_ptr);
  }
}

void ElementUnary::backward_task(
    const Task* task,
    const std::vector<PhysicalRegion> &regions,
    Context ctx, Runtime* runtime)
{
  const ElementUnaryMeta* m = *((ElementUnaryMeta**) task->local_args);
  if (m->data_type == DT_FLOAT) {
    backward_task_with_type<float>(task, regions, ctx, runtime);
  } else if (m->data_type == DT_DOUBLE) {
    backward_task_with_type<double>(task, regions, ctx, runtime);
  } else if (m->data_type == DT_INT32) {
    backward_task_with_type<int32_t>(task, regions, ctx, runtime);
  } else if (m->data_type == DT_INT64) {
    backward_task_with_type<int64_t>(task, regions, ctx, runtime);
  } else {
    assert(false && "Unsupported data type in Embedding forward");
  }
}

/*
  regions[0](I): input
  regions[1](I/O): input_grad
  regions[2](I): output
  regions[3](I): output_grad
*/
template<typename DT>
void ElementUnary::backward_task_with_type(
    const Task* task,
    const std::vector<PhysicalRegion> &regions,
    Context ctx, Runtime* runtime)
{
  //const ElementUnary* ele = (const ElementUnary*) task->args;
  const ElementUnaryMeta* m = *((ElementUnaryMeta**) task->local_args);
  const DT* input_ptr = NULL, *output_ptr = NULL, *output_grad_ptr = NULL;
  DT* input_grad_ptr = NULL;
  Domain input_domain = runtime->get_index_space_domain(
    ctx, task->regions[0].region.get_index_space());
  if (m->inplace) {
    assert(regions.size() == 2);
    assert(task->regions.size() == 2);
    Domain input_grad_domain = runtime->get_index_space_domain(
      ctx, task->regions[1].region.get_index_space());
    assert(input_grad_domain == input_domain);
    input_ptr = helperGetTensorPointerRO<DT>(
      regions[0], task->regions[0], FID_DATA, ctx, runtime);
    input_grad_ptr = helperGetTensorPointerRW<DT>(
      regions[1], task->regions[1], FID_DATA, ctx, runtime);
    output_ptr = input_ptr;
    output_grad_ptr = input_grad_ptr;
  } else {
    assert(regions.size() == 4);
    assert(task->regions.size() == 4);
    Domain input_grad_domain = runtime->get_index_space_domain(
      ctx, task->regions[1].region.get_index_space());
    Domain output_domain = runtime->get_index_space_domain(
      ctx, task->regions[2].region.get_index_space());
    Domain output_grad_domain = runtime->get_index_space_domain(
      ctx, task->regions[3].region.get_index_space());
    assert(output_grad_domain == input_domain);
    assert(output_grad_domain == output_domain);
    assert(output_grad_domain == input_grad_domain);
    input_ptr = helperGetTensorPointerRO<DT>(
      regions[0], task->regions[0], FID_DATA, ctx, runtime);
    input_grad_ptr = helperGetTensorPointerRW<DT>(
      regions[1], task->regions[1], FID_DATA, ctx, runtime);
    output_ptr = helperGetTensorPointerRO<DT>(
      regions[2], task->regions[2], FID_DATA, ctx, runtime);
    output_grad_ptr = helperGetTensorPointerRO<DT>(
      regions[3], task->regions[3], FID_DATA, ctx, runtime);
  }

  cudaStream_t stream;
  checkCUDA(get_legion_stream(&stream));
  backward_kernel<DT>(m, input_ptr, input_grad_ptr, output_ptr, output_grad_ptr, input_domain.get_volume(), stream);
}

ElementUnaryMeta::ElementUnaryMeta(FFHandler handler)
: OpMeta(handler)
{
  checkCUDNN(cudnnCreateTensorDescriptor(&inputTensor));
  checkCUDNN(cudnnCreateTensorDescriptor(&outputTensor));
  checkCUDNN(cudnnCreateActivationDescriptor(&actiDesc));
}

bool ElementUnary::measure_operator_cost(Simulator* sim,
                                         const ParallelConfig& pc,
                                         CostMetrics& cost_metrics) const
{
  ParallelTensorBase sub_output, sub_input;
  if (!outputs[0]->get_output_sub_tensor(pc, sub_output, op_type))
    return false;
  if (!inputs[0]->get_input_sub_tensor(pc, sub_input, op_type))
    return false;
  ElementUnaryMeta* m = sim->ele_unary_meta;
  m->op_type = op_type;
  if (use_cudnn(m->op_type))
  {
    cudnnActivationMode_t mode;
    switch (op_type) {
      case OP_SIGMOID:
        mode = CUDNN_ACTIVATION_SIGMOID;
        break;
      case OP_RELU:
        mode = CUDNN_ACTIVATION_RELU;
        break;
      case OP_TANH:
        mode = CUDNN_ACTIVATION_TANH;
        break;
      case OP_ELU:
        mode = CUDNN_ACTIVATION_ELU;
        break;
      default:
        assert(false);
    }
    checkCUDNN(cudnnSetActivationDescriptor(m->actiDesc, mode,
                                            CUDNN_PROPAGATE_NAN, 0.0));
    Domain input_domain, output_domain;
    input_domain.dim = sub_input.num_dims;
    for (int i = 0; i < sub_input.num_dims; i++) {
      input_domain.rect_data[i] = 0;
      input_domain.rect_data[i+input_domain.dim] = sub_input.dims[i].size-1;
    }
    output_domain.dim = sub_output.num_dims;
    for (int i = 0; i < sub_output.num_dims; i++) {
      output_domain.rect_data[i] = 0;
      output_domain.rect_data[i+input_domain.dim] = sub_output.dims[i].size-1;
    }
    checkCUDNN(cudnnSetTensorDescriptorFromDomain(m->inputTensor, input_domain));
    checkCUDNN(cudnnSetTensorDescriptorFromDomain(m->outputTensor, output_domain));
  }
  sim->free_all();
  float* input_ptr = (float*)sim->allocate(sub_input.get_volume(), DT_FLOAT);
  assert(input_ptr != NULL);
  float* output_ptr = NULL;
  if (inplace) {
    output_ptr = input_ptr;
  } else {
    output_ptr = (float*)sim->allocate(sub_output.get_volume(), DT_FLOAT);
  }
  assert(output_ptr != NULL);

  cudaStream_t stream;
  checkCUDA(get_legion_stream(&stream));
  std::function<void()> forward, backward;
  forward = [&] {
    forward_kernel(m, input_ptr, output_ptr, sub_output.get_volume(), stream);
  };
  if (sim->computationMode == COMP_MODE_TRAINING) {
    float* input_grad_ptr = (float*)sim->allocate(sub_input.get_volume(), DT_FLOAT);
    assert(input_grad_ptr != NULL);
    float* output_grad_ptr = NULL;
    if (inplace) {
      output_grad_ptr = input_grad_ptr;
    } else {
      output_grad_ptr = (float*)sim->allocate(sub_output.get_volume(), DT_FLOAT);
    }
    assert(output_grad_ptr != NULL);
    backward = [&] {
      backward_kernel(m, input_ptr, input_grad_ptr, output_ptr, output_grad_ptr,
          sub_output.get_volume(), stream);
    };
  }

  inner_measure_operator_cost(sim, forward, backward, cost_metrics);

  if (sim->computationMode == COMP_MODE_TRAINING) {
    log_measure.debug("[Measure Elewise Unary] name(%s) num_elements(%zu) forward_time(%.4lf) backward_time(%.4lf)\n",
        name, sub_output.get_volume(),
        cost_metrics.forward_time,
        cost_metrics.backward_time);
  } else {
    log_measure.debug("[Measure Elewise Unary] name(%s) num_elements(%zu) forward_time(%.4lf)\n",
        name, sub_output.get_volume(),
        cost_metrics.forward_time);
  }
  return true;
}

}; // namespace FlexFlow<|MERGE_RESOLUTION|>--- conflicted
+++ resolved
@@ -13,7 +13,6 @@
  * limitations under the License.
  */
 
-<<<<<<< HEAD
 #include "flexflow/ops/element_unary.h"
 #include "flexflow/utils/cuda_helper.h"
 
@@ -26,101 +25,6 @@
 using Legion::Rect;
 using Legion::PhysicalRegion;
 using Legion::coord_t;
-=======
-#include "model.h"
-#include "cuda_helper.h"
-
-Tensor FFModel::unary(OperatorType op,
-                      const Tensor& x,
-                      bool inplace,
-                      const char *name,
-		      float scalar)
-{
-  ElementUnary *ele = new ElementUnary(*this, op, x, inplace, name, scalar);
-  layers.push_back(ele);
-  return ele->outputs[0];
-}
-
-Tensor FFModel::exp(const Tensor& x,
-                    const char *name)
-{
-  return this->unary(OP_EXP, x, false/*inplace*/, name);
-}
-
-Tensor FFModel::scalar_multiply(const Tensor& x,const float scalar ,bool inplace, const char *name)
-{
-  return this->unary(OP_SCALAR_MULTIPLY, x, inplace, name, scalar);
-}
-
-Tensor FFModel::scalar_add(const Tensor& x,const float scalar ,bool inplace, const char *name)
-{
-  return this->unary(OP_SCALAR_ADD, x, inplace, name, scalar);
-}
-
-Tensor FFModel::scalar_sub(const Tensor& x,const float scalar ,bool inplace, const char *name)
-{
-  return this->unary(OP_SCALAR_SUB, x, inplace, name, scalar);
-}
-
-Tensor FFModel::scalar_truediv(const Tensor& x,const float scalar ,bool inplace, const char *name)
-{
-  return this->unary(OP_SCALAR_TRUE_DIV, x, inplace, name, scalar);
-}
-
-Tensor FFModel::relu(const Tensor& x, bool inplace, const char *name)
-{
-  return this->unary(OP_RELU, x, inplace, name);
-}
-
-Tensor FFModel::sigmoid(const Tensor& x, const char *name)
-{
-  return this->unary(OP_SIGMOID, x, false/*inplace*/, name);
-}
-
-Tensor FFModel::tanh(const Tensor& x, const char *name)
-{
-  return this->unary(OP_TANH, x, false/*inplace*/, name);
-}
-
-Tensor FFModel::identity(const Tensor& x, const char *name)
-{
-  return this->unary(OP_IDENTITY, x, false/*inplace*/, name);
-}
-
-Tensor FFModel::gelu(const Tensor& x, const char *name)
-{
-  return this->unary(OP_GELU, x, false/*inplace*/, name);
-}
-
-Tensor FFModel::elu(const Tensor& x, bool inplace, const char *name)
-{
-  // Currently assume inplace is false
-  assert(!inplace);
-  return this->unary(OP_ELU, x, inplace, name);
-}
-
-Tensor FFModel::rsqrt(const Tensor& x, bool inplace, const char *name)
-{
-  return this->unary(OP_RSQRT, x, inplace, name);
-}
-Tensor FFModel::pow(const Tensor& x, const float exponent, bool inplace, const char *name)
-{
-  return this->unary(OP_POW, x, inplace, name, exponent);
-}
-
-ElementUnary::ElementUnary(FFModel& model,
-                           OperatorType _op_type,
-                           const Tensor& x,
-                           bool _inplace,
-                           const char* name,
-			   float _scalar)
-: Op(model, _op_type, name, x), inplace(_inplace), scalar(_scalar)
-{
-  outputs[0].numDim = inputs[0].numDim;
-  for (int i = 0; i < outputs[0].numDim; i++)
-    outputs[0].adim[i] = inputs[0].adim[i];
-}
->>>>>>> d7025ce1
 
 bool ElementUnary::can_inplace_output(void)
 {
@@ -201,70 +105,7 @@
   return m;
 }
 
-<<<<<<< HEAD
-=======
-void ElementUnary::init(const FFModel& ff)
-{
-  ArgumentMap argmap;
-  Context ctx = ff.config.lg_ctx;
-  Runtime* runtime = ff.config.lg_hlr;
-  Domain domain = runtime->get_index_space_domain(ctx, task_is);
-  switch (domain.get_dim()) {
-#define DIMFUNC(DIM) \
-    case DIM: \
-    { \
-      Rect<DIM> rect = domain; \
-      ParallelConfig pc; \
-      std::string pcname = name; \
-      ff.config.find_parallel_config(DIM, pcname, pc); \
-      int idx = 0; \
-      for (PointInRectIterator<DIM> it(rect); it(); it++) { \
-        FFHandler handle = ff.handlers[pc.device_ids[idx++]]; \
-        argmap.set_point(*it, TaskArgument(&handle, sizeof(FFHandler))); \
-      } \
-      break; \
-    }
-    LEGION_FOREACH_N(DIMFUNC)
-#undef DIMFUNC
-    default:
-      assert(false);
-  }
-  IndexLauncher init_launcher(ELEMENTUNARY_INIT_TASK_ID, task_is,
-                              TaskArgument(this, sizeof(ElementUnary)), argmap,
-                              Predicate::TRUE_PRED, false/*must*/, 0/*mapper_id*/,
-                              FFConfig::get_hash_id(std::string(name)));
-  init_launcher.add_region_requirement(
-    RegionRequirement(input_lps[0], 0/*projection id*/,
-        READ_ONLY, EXCLUSIVE, inputs[0].region));
-  init_launcher.add_field(0, FID_DATA);
-  if (!inplace) {
-    init_launcher.add_region_requirement(
-        RegionRequirement(outputs[0].part, 0/*projection id*/,
-            WRITE_ONLY, EXCLUSIVE, outputs[0].region));
-    init_launcher.add_field(1, FID_DATA);
-  }
-  FutureMap fm = runtime->execute_index_space(ctx, init_launcher);
-  fm.wait_all_results();
-  switch (domain.get_dim()) {
-#define DIMFUNC(DIM) \
-    case DIM: \
-    { \
-      Rect<DIM> rect = domain; \
-      int idx = 0; \
-      for (PointInRectIterator<DIM> it(rect); it(); it++) { \
-        meta[idx++] = fm.get_result<OpMeta*>(*it); \
-      } \
-      break; \
-    }
-    LEGION_FOREACH_N(DIMFUNC)
-#undef DIMFUNC
-    default:
-      assert(false);
-  }
-}
-
 template<typename T>
->>>>>>> d7025ce1
 __global__
 void elewise_unary_forward_kernel(coord_t volume,
                                   const T scalar,
@@ -405,57 +246,7 @@
   forward_kernel(m, input_ptr, output_ptr, input_domain.get_volume(), stream);
 }
 
-<<<<<<< HEAD
-=======
-void ElementUnary::forward(const FFModel& ff)
-{
-  ArgumentMap argmap;
-  Context ctx = ff.config.lg_ctx;
-  Runtime* runtime = ff.config.lg_hlr;
-  Domain domain = runtime->get_index_space_domain(ctx, task_is);
-  switch (domain.get_dim()) {
-#define DIMFUNC(DIM) \
-    case DIM: \
-    { \
-      Rect<DIM> rect = domain; \
-      int idx = 0; \
-      for (PointInRectIterator<DIM> it(rect); it(); it++) { \
-        OpMeta* mp = meta[idx++]; \
-        argmap.set_point(*it, TaskArgument(&mp, sizeof(OpMeta*))); \
-      } \
-      break; \
-    }
-    LEGION_FOREACH_N(DIMFUNC)
-#undef DIMFUNC
-    default:
-      assert(false);
-  }
-  IndexLauncher launcher(ELEMENTUNARY_FWD_TASK_ID, task_is,
-      TaskArgument(NULL, 0), argmap,
-      Predicate::TRUE_PRED, false/*must*/, 0/*mapper_id*/,
-      FFConfig::get_hash_id(std::string(name)));
-  if (inplace) {
-    assert(outputs[0].part == input_lps[0]);
-    assert(outputs[0].region == inputs[0].region);
-    launcher.add_region_requirement(
-      RegionRequirement(outputs[0].part, 0/*projection id*/,
-        READ_WRITE, EXCLUSIVE, outputs[0].region));
-    launcher.add_field(0, FID_DATA);
-  } else {
-    launcher.add_region_requirement(
-      RegionRequirement(input_lps[0], 0/*projection id*/,
-        READ_ONLY, EXCLUSIVE, inputs[0].region));
-    launcher.add_field(0, FID_DATA);
-    launcher.add_region_requirement(
-      RegionRequirement(outputs[0].part, 0/*projection id*/,
-         WRITE_ONLY, EXCLUSIVE, outputs[0].region));
-    launcher.add_field(1, FID_DATA);
-  }
-  runtime->execute_index_space(ctx, launcher);
-}
-
 template<typename T>
->>>>>>> d7025ce1
 __global__
 void elewise_unary_backward_kernel(coord_t volume,
 				   const T scalar,
