--- conflicted
+++ resolved
@@ -395,12 +395,8 @@
   // Add a flat layer
   Tensor flat(const Tensor input, const char *name = NULL);
   // Add a softmax layer
-<<<<<<< HEAD
   Tensor softmax(const Tensor input,
-=======
-  Tensor softmax(const Tensor& input,
                  int dim=-1,
->>>>>>> 3c6ad2c9
                  const char *name = NULL);
   // Create input tensors and constants
   Tensor transpose(const Tensor input,
@@ -1304,12 +1300,8 @@
 class Softmax : public Op {
 public:
   Softmax(FFModel& model,
-<<<<<<< HEAD
           const Tensor logit,
-=======
-          const Tensor& logit,
           int dim,
->>>>>>> 3c6ad2c9
           const char* name);
   void init(const FFModel&);
   void forward(const FFModel&);
@@ -1317,7 +1309,6 @@
   //void update(const FFModel&);
   void print_layer(const FFModel& model) {assert(0);}
   //Parameter* get_parameter(int index) {assert(0); return NULL;}
-<<<<<<< HEAD
   //void create_weights(FFModel& model);
   void create_input_partition(FFModel& model);
 
@@ -1333,20 +1324,6 @@
   void init_meta(SoftmaxMeta *m,
                  Legion::Rect<2> const &input,
                  Legion::Rect<2> const &output) const;
-=======
-  void create_weights(FFModel& model);
-  void create_output_and_partition(FFModel& model);
-
-  static OpMeta* init_task(const Task *task,
-                           const std::vector<PhysicalRegion> &regions,
-                           Context ctx, Runtime *runtime);
-  static void forward_task(const Task *task,
-                           const std::vector<PhysicalRegion> &regions,
-                           Context ctx, Runtime *runtime);
-  static void backward_task(const Task *task,
-                            const std::vector<PhysicalRegion> &regions,
-                            Context ctx, Runtime *runtime);
->>>>>>> 3c6ad2c9
   bool measure_operator_cost(Simulator* sim,
                              const ParallelConfig& pc,
                              CostMetrics& cost_metrics);
@@ -1360,13 +1337,13 @@
   template<int NDIM>
   void create_output_and_partition_with_dim(FFModel& model);
   template<int NDIM>
-  static void forward_task_with_dim(const Task *task,
-                                    const std::vector<PhysicalRegion> &regions,
-                                    Context ctx, Runtime *runtime);
-  template<int NDIM>
-  static void backward_task_with_dim(const Task *task,
-                                     const std::vector<PhysicalRegion> &regions,
-                                     Context ctx, Runtime *runtime);
+  static void forward_task_with_dim(const Legion::Task *task,
+                                    const std::vector<Legion::PhysicalRegion> &regions,
+                                    Legion::Context ctx, Legion::Runtime *runtime);
+  template<int NDIM>
+  static void backward_task_with_dim(const Legion::Task *task,
+                                     const std::vector<Legion::PhysicalRegion> &regions,
+                                     Legion::Context ctx, Legion::Runtime *runtime);
 public:
   //bool profiling;
   int dim;
@@ -1376,7 +1353,7 @@
 public:
   SoftmaxMeta(FFHandler handle,
               const Softmax* softmax,
-              const Domain& input_domain); 
+              const Legion::Domain& input_domain); 
   cudnnTensorDescriptor_t inputTensor;
   bool profiling;
   int dim;
