--- conflicted
+++ resolved
@@ -3340,7 +3340,6 @@
   return false;
 }
 
-<<<<<<< HEAD
 bool FFModel::need_to_add_combine(int layer_idx) const {
   if (config.computationMode != COMP_MODE_INFERENCE ||
       config.tensor_parallelism_degree == 1 || layers.size() <= 2) {
@@ -3369,8 +3368,6 @@
   }
   return false;
 }
-=======
->>>>>>> be28d718
 void FFModel::create_operators_from_layers() {
   std::map<const Tensor, ParallelTensor> tensors_to_parallel_tensors;
   // for (auto const &l : layers) {
