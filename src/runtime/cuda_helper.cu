--- conflicted
+++ resolved
@@ -374,9 +374,5 @@
 template __global__ void apply_add_with_scale<int64_t>(int64_t *data_ptr, const int64_t *grad_ptr, size_t size, int64_t scale);
 
 template __host__ void print_tensor<float>(const float* ptr, size_t rect, const char* prefix);
-<<<<<<< HEAD
-template __host__ void print_tensor<long>(const long* ptr, size_t rect, const char* prefix);
-=======
 template __host__ void print_tensor<int32_t>(const int32_t* ptr, size_t rect, const char* prefix);
-template __host__ void print_tensor<int64_t>(const int64_t* ptr, size_t rect, const char* prefix);
->>>>>>> d7025ce1
+template __host__ void print_tensor<int64_t>(const int64_t* ptr, size_t rect, const char* prefix);