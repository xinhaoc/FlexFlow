--- conflicted
+++ resolved
@@ -1985,8 +1985,6 @@
   // Perform the search
   std::unique_ptr<Graph> curr_best_graph;
   std::unordered_map<Node, MachineView> curr_optimal_views;
-
-<<<<<<< HEAD
   if (model->config.only_data_parallel) {
     Graph *graph = new Graph(model);
     std::unordered_map<FlexFlow::Op const *, Node> op_to_node_map;
@@ -2070,16 +2068,6 @@
                           MemoryOptimConfig{lambda.first},
                           lambda.second);
   }
-=======
-  // Main step to optimize the PCG of an FFModel
-  model->graph_optimize(model->config.search_budget,
-                        model->config.only_data_parallel,
-                        curr_best_graph,
-                        curr_optimal_views,
-                        perform_memory_search,
-                        MemoryOptimConfig{lambda.first},
-                        lambda.second);
->>>>>>> f65044dc
   // Return the best result of the current search
   return std::make_pair(std::move(curr_best_graph), curr_optimal_views);
 };
@@ -2376,7 +2364,6 @@
         sez.serialize(attn->name, strlen(attn->name));
         break;
       }
-<<<<<<< HEAD
       case OP_INC_MULTIHEAD_SELF_ATTENTION: {
         IncMultiHeadSelfAttention *attn = (IncMultiHeadSelfAttention *)op;
         sez.serialize(attn->layer_guid.id);
@@ -2452,12 +2439,12 @@
         sez.serialize(attn->tensor_parallelism_degree);
         sez.serialize(strlen(attn->name));
         sez.serialize(attn->name, strlen(attn->name));
-=======
+        break;
+      }
       case OP_SOFTMAX: {
         Softmax *softmax = (Softmax *)op;
         sez.serialize(softmax->dim);
         sez.serialize(softmax->last_layer);
->>>>>>> f65044dc
         break;
       }
       case OP_REPARTITION: {
@@ -3083,9 +3070,6 @@
         break;
       }
       case OP_SOFTMAX: {
-<<<<<<< HEAD
-        node = Softmax::deserialize(*this, dez, inputs, num_inputs);
-=======
         assert(num_inputs == 1);
         int softmax_dim;
         bool last_layer;
@@ -3093,7 +3077,6 @@
         dez.deserialize(last_layer);
         node =
             get_or_create_node<Softmax>(inputs[0], {softmax_dim, last_layer});
->>>>>>> f65044dc
         break;
       }
       case OP_TRANSPOSE: {
