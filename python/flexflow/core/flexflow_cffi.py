--- conflicted
+++ resolved
@@ -605,7 +605,6 @@
     def __init__(self, handle, idx=None, name=None):
         super(ArgMax, self).__init__(handle, idx, name)
 
-<<<<<<< HEAD
 
 # -----------------------------------------------------------------------
 # flexflow_op_t handle to Op
@@ -719,7 +718,6 @@
         return Mean(handle, idx, name)
     elif op_type == OpType.GATHER:
         return Gather(handle, idx, name)
-=======
 class FFModel(object):
   """
   """
@@ -749,7 +747,11 @@
   def add_layer(self, op_type, name):
     layer_id = self._nb_layers
     op_handle = ffc.flexflow_model_get_last_layer(self.handle)
-    self._layers[self._nb_layers] = convert_op_handle_to_op(op_type, op_handle, idx=layer_id, name=name)
+    self._layers[self._nb_layers] = 
+    
+    
+    
+    (op_type, op_handle, idx=layer_id, name=name)
     self._nb_layers += 1
 
   def create_tensor(self, dims, data_type, create_grad=True):
@@ -2020,7 +2022,6 @@
       ffc.flexflow_model_set_adam_optimizer(self.handle, optimizer.handle)
     elif optimizer == None:
       pass
->>>>>>> 355d4b49
     else:
         assert 0, "unknown layer type {}".format(op_type)
         return None
