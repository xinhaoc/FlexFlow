/* Copyright 2023 CMU, Stanford, Facebook, LANL
 *
 * Licensed under the Apache License, Version 2.0 (the "License");
 * you may not use this file except in compliance with the License.
 * You may obtain a copy of the License at
 *
 *     http://www.apache.org/licenses/LICENSE-2.0
 *
 * Unless required by applicable law or agreed to in writing, software
 * distributed under the License is distributed on an "AS IS" BASIS,
 * WITHOUT WARRANTIES OR CONDITIONS OF ANY KIND, either express or implied.
 * See the License for the specific language governing permissions and
 * limitations under the License.
 */

#include "flexflow/request_manager.h"
#include "flexflow/parallel_ops/parallel_op.h"
// #include "flexflow/tokenizers.h"
#include <filesystem>
#include <iomanip>
#include <new>
#include <stack>
#include <stdexcept>

namespace FlexFlow {

using namespace Legion;
using tokenizers::Tokenizer;

LegionRuntime::Logger::Category log_req_mgr("RequestManager");

std::string LoadBytesFromFile(std::string const &path) {
  std::ifstream fs(path, std::ios::in | std::ios::binary);
  assert(!fs.fail() && "no such file");
  std::string data;
  fs.seekg(0, std::ios::end);
  size_t size = static_cast<size_t>(fs.tellg());
  fs.seekg(0, std::ios::beg);
  data.resize(size);
  fs.read(data.data(), size);
  return data;
}

RequestManager::RequestManager()
    : verbose(false), next_available_guid(1000000), num_processed_requests(0) {
  {
    // Initialize futures for spec infer
    TreeVerifyBatchConfig tree_bc;
    InferenceResult tree_ir;
    TreeVerifyBatchConfigFuture tree_bcf =
        Future::from_value<TreeVerifyBatchConfig>(tree_bc);
    InferenceResultFuture tree_irf =
        Future::from_value<InferenceResult>(tree_ir);
    last_tree_bcf = tree_bcf;
    last_tree_irf = tree_irf;
  }
  {
    // Initialize futures for incr decoding
    BatchConfig bc;
    InferenceResult ir;
    BatchConfigFuture bcf = Future::from_value<BatchConfig>(bc);
    InferenceResultFuture irf = Future::from_value<InferenceResult>(ir);
    last_bcf = bcf;
    last_irf = irf;
  }
}

void RequestManager::register_tokenizer(ModelType type,
                                        std::string const &path) {
  // bos id
  this->model_type = type;
<<<<<<< HEAD
  if (model_type == ModelType::LLAMA || model_type == ModelType::LLAMA2) {
=======
  std::string tokenizer_folder =
      (!path.empty() && path.back() != '/') ? path + '/' : path;
  if (model_type == ModelType::LLAMA) {
    bool path_to_file = !path.empty() &&
                        (path.size() >= strlen("tokenizer.model")) &&
                        path.find("tokenizer.model") ==
                            (path.size() - strlen("tokenizer.model"));
    std::string tokenizer_filepath =
        path_to_file ? path : tokenizer_folder + "tokenizer.model";
>>>>>>> ba917333
    this->tokenizer_ =
        Tokenizer::FromBlobSentencePiece(LoadBytesFromFile(tokenizer_filepath));
  } else if (model_type == ModelType::OPT) {
    std::string vocab_file = tokenizer_folder + "vocab.json";
    std::string merges_file = tokenizer_folder + "merges.txt";
    std::string added_tokens_file =
        tokenizer_folder + "special_tokens_map.json";
    std::filesystem::path path1(vocab_file);
    std::filesystem::path path2(merges_file);
    std::filesystem::path path3(added_tokens_file);
    assert(std::filesystem::exists(path1) &&
           "Vocab file vocab.json does not exist at the specified path");
    assert(std::filesystem::exists(path2) &&
           "Merge file merges.txt does not exist at the specified path");
    // opt_tokenizer = new OptTokenizer(vocab_file, merges_file);
    std::string vocab = LoadBytesFromFile(path1.string());
    std::string merges = LoadBytesFromFile(path2.string());
    std::string added_tokens = LoadBytesFromFile(path3.string());

    this->tokenizer_ =
        Tokenizer::FromBlobByteLevelBPE(vocab, merges, added_tokens);
  } else if (model_type == ModelType::FALCON) {
    this->tokenizer_ = Tokenizer::FromBlobJSON(LoadBytesFromFile(path));
  }
}

void RequestManager::register_output_filepath(
    std::string const &_output_filepath) {
  this->output_filepath = _output_filepath;
}

int RequestManager::register_ssm_model(FFModel *model) {
  int model_id = models.size();
  models.push_back(model);
  std::cout << "Register new model with id: " << model_id << std::endl;
  return model_id;
}

FFModel *RequestManager::get_model(int model_id) {
  assert(model_id < models.size());
  return models[model_id];
}

size_t RequestManager::get_num_ssms() {
  return models.size();
}

RequestManager::RequestGuid
    RequestManager::register_new_request(std::vector<TokenId> const &prompt,
                                         int max_sequence_length) {
  const std::lock_guard<std::mutex> lock(request_queue_mutex);

  // Add a new request
  Request request;
  request.guid = next_available_guid++;
  request.max_sequence_length = max_sequence_length;

  if (prompt.size() > BatchConfig::MAX_PROMPT_LENGTH) {
    std::cout << "Warning: too many tokens in prompt, only load up to "
              << BatchConfig::MAX_PROMPT_LENGTH << " tokens, but got "
              << prompt.size() << ".\n";
    // Truncate the prompt to MAX_NUM_TOKENS
    // request.tokens.insert(request.tokens.end(),
    //                       prompt.begin(),
    //                       prompt.begin() + BatchConfig::MAX_PROMPT_LENGTH);
    // request.initial_len = BatchConfig::MAX_PROMPT_LENGTH;
    printf("tokens size: %zu\n", request.tokens.size());
    // assert(false);
    return 0;
  } else {
    request.initial_len = prompt.size();
    request.tokens = prompt;
  }

  if (get_num_ssms() == 0) {
    std::cout << "No small speculative model registered yet, using incremental "
                 "decoding."
              << std::endl;
  } else {
    std::cout << "Num of models: " << get_num_ssms() << std::endl;
    for (int i = 0; i < get_num_ssms(); i++) {
      BeamTree beam_tree = BeamTree{};
      request.beam_trees.push_back(beam_tree);
    }
  }

  pending_request_queue.push(request);
  all_requests[request.guid] = request;

  if (verbose) {
    std::cout << "new req: " << request.tokens.size() << std::endl;
    for (int i = 0; i < request.tokens.size(); i++) {
      std::cout << i << " : " << request.tokens[i] << std::endl;
    }
  }

  GenerationResult gr;
  gr.guid = request.guid;
  gr.input_text = "";
  gr.input_tokens = prompt;
  gr.output_text = "";
  gr.output_tokens = prompt;
  request_generation_results[request.guid] = gr;

  return request.guid;
}

RequestManager::RequestGuid
    RequestManager::register_new_request(std::string const &prompt,
                                         int max_sequence_length) {
  const std::lock_guard<std::mutex> lock(request_queue_mutex);
  // Add a new request
  Request request;
  request.guid = next_available_guid++;
  request.max_sequence_length = max_sequence_length;
  if (this->model_bos_map.find(this->model_type) != this->model_bos_map.end()) {
    request.tokens.push_back(this->model_bos_map.at(this->model_type));
  }

  std::vector<int32_t> tokens = this->tokenizer_->Encode(prompt);
  if (tokens.size() > BatchConfig::MAX_PROMPT_LENGTH) {
    std::cout << "Warning: too many tokens in prompt, only load up to "
              << BatchConfig::MAX_PROMPT_LENGTH << " tokens, but got "
              << tokens.size() << ".\n";
    // Truncate the prompt to MAX_NUM_TOKENS
    // tokens.resize(BatchConfig::MAX_PROMPT_LENGTH);
    printf("tokens size: %zu\n", tokens.size());
    // assert(false);
    return 0;
  }
  for (int i = 0; i < tokens.size(); i++) {
    std::cout << "[" << i << "]" << tokens.at(i) << "\n";
  }
  request.tokens.insert(request.tokens.end(), tokens.begin(), tokens.end());
  request.initial_len = request.tokens.size();

  if (get_num_ssms() == 0) {
    std::cout << "No small speculative model registered yet, using incremental "
                 "decoding."
              << std::endl;
  } else {
    std::cout << "Num of models: " << get_num_ssms() << std::endl;
    for (int i = 0; i < get_num_ssms(); i++) {
      BeamTree beam_tree = BeamTree{};
      request.beam_trees.push_back(beam_tree);
    }
  }

  pending_request_queue.push(request);
  all_requests[request.guid] = request;
  {
    std::string output = "New request tokens:";
    for (int i = 0; i < request.tokens.size(); i++) {
      output = output + " " + std::to_string(request.tokens[i]);
    }
    log_req_mgr.print("%s", output.c_str());
  }

  GenerationResult gr;
  gr.guid = request.guid;
  gr.input_text = prompt;
  gr.input_tokens = request.tokens;
  gr.output_text = prompt;
  gr.output_tokens = request.tokens;
  request_generation_results[request.guid] = gr;
  return request.guid;
}

bool RequestManager::is_request_completed(RequestGuid const &guid) {
  const std::lock_guard<std::mutex> lock(request_queue_mutex);
  assert(all_requests.find(guid) != all_requests.end());
  Request const &request = all_requests[guid];
  return request.tokens.size() >= request.max_sequence_length;
}

GenerationResult
    RequestManager::get_generation_result(RequestGuid const &guid) {
  const std::lock_guard<std::mutex> lock(request_queue_mutex);
  assert(request_generation_results.find(guid) !=
         request_generation_results.end());
  return request_generation_results[guid];
}

size_t RequestManager::get_num_processed_requests() {
  return num_processed_requests;
}

BatchConfigFuture
    RequestManager::prepare_next_batch(BatchConfigFuture const &old_bc,
                                       InferenceResultFuture const &result) {
  Runtime *runtime = Runtime::get_runtime();
  Context ctx = Runtime::get_context();

  RequestManager *rm = this;
  TaskLauncher launcher(RM_PREPARE_NEXT_BATCH_TASK_ID,
                        TaskArgument(&rm, sizeof(RequestManager *)));
  launcher.add_future(old_bc);
  launcher.add_future(result);
  return runtime->execute_task(ctx, launcher);
}

BatchConfig RequestManager::prepare_next_batch_task(
    Task const *task,
    std::vector<PhysicalRegion> const &regions,
    Context ctx,
    Runtime *runtime) {
  RequestManager *rm = *((RequestManager **)task->args);
  BatchConfig const *bc = BatchConfig::from_future(task->futures[0]);
  InferenceResult const &result =
      Future(task->futures[1]).get_result<InferenceResult>();
  return rm->prepare_next_batch(*bc, result);
}

BatchConfig RequestManager::prepare_next_batch(BatchConfig const &old_bc,
                                               InferenceResult const &result) {
  const std::lock_guard<std::mutex> lock(request_queue_mutex);
  // Step 1: append result from previous iteration to request's tokens
  for (int i = 0; i < old_bc.num_tokens; i++) {
    size_t guid =
        old_bc.requestsInfo[old_bc.tokensInfo[i].request_index].request_guid;
    Request &request = all_requests[guid];
    if (old_bc.tokensInfo[i].abs_depth_in_request + 1 < request.tokens.size()) {
      // This is a prompt token
      continue;
    } else {
      assert(old_bc.tokensInfo[i].abs_depth_in_request + 1 ==
             request.tokens.size());
      // This is a decoding token
      log_req_mgr.print("Output token is: %d", result.token_ids[i]);
      request.tokens.push_back(result.token_ids[i]);
      std::string output = this->tokenizer_->Decode(request.tokens);
      log_req_mgr.print("Output: %s", output.c_str());
    }
  }
  // Step 2: prepare the next batch for existing requests
  BatchConfig new_bc;
  for (int i = 0; i < BatchConfig::MAX_NUM_REQUESTS; i++) {
    if (old_bc.request_completed[i]) {
      continue;
    }
    assert(old_bc.requestsInfo[i].num_tokens_in_batch > 0);
    Request &request = all_requests[old_bc.requestsInfo[i].request_guid];
    int processed_tokens = old_bc.requestsInfo[i].token_start_offset +
                           old_bc.requestsInfo[i].num_tokens_in_batch;
    assert(processed_tokens < request.tokens.size());
    if (request.tokens.size() >= old_bc.requestsInfo[i].max_sequence_length
        // || ir.results[t] == 0 TODO: replace this with <EOS>
    ) {
      log_req_mgr.print("[Done] guid(%zu) final_length(%zu)",
                        old_bc.requestsInfo[i].request_guid,
                        request.tokens.size());
      std::string output = this->tokenizer_->Decode(request.tokens);

      for (int i = 0; i < request.tokens.size(); i++) {
        std::cout << request.tokens.at(i) << "\n";
      }
      {
        // update generation result and trigger future
        GenerationResult &gr = request_generation_results[request.guid];
        assert(gr.guid == request.guid);
        gr.output_tokens = request.tokens;
        gr.output_text = output;
      }
      log_req_mgr.print("Final output: %s", output.c_str());
      num_processed_requests++;
      ProfileInfo profile_info = profiling_requests[request.guid];
      profile_info.finish_time = Realm::Clock::current_time_in_microseconds();
      total_request_run_time +=
          profile_info.finish_time - profile_info.start_time;
      profiling_requests[request.guid] = profile_info;
      log_req_mgr.print("[Profile] guid(%zu) decoding_steps(%d) start(%.1lf) "
                        "finish(%.1lf) latency(%.1lf) acc_latency(%.1lf)",
                        request.guid,
                        profile_info.decoding_steps,
                        profile_info.start_time,
                        profile_info.finish_time,
                        profile_info.finish_time - profile_info.start_time,
                        total_request_run_time);
      // Write output to file if needed:
      if (!output_filepath.empty()) {
        std::ofstream outputFile(output_filepath);
        if (outputFile.is_open()) {
          outputFile << "end-to-end latency: " << std::fixed
                     << std::setprecision(3) << total_request_run_time
                     << std::endl;
          outputFile << "num decoding steps: " << profile_info.decoding_steps
                     << std::endl;
          outputFile << "token IDs: ";
          for (int i = 0; i < request.tokens.size(); i++) {
            outputFile << request.tokens[i];
            if (i < request.tokens.size() - 1) {
              outputFile << ",";
            }
          }
          outputFile << std::endl;
          outputFile << output;
          outputFile.close();
        } else {
          std::cout << "Unable to open the output file: " << output_filepath
                    << std::endl;
          assert(false);
        }
      }

      // std::cout << "print results: " << std::endl;
      // for (int i = 0; i < request.tokens.size(); i++) {
      //   std::cout << request.tokens.at(i) << ", ";
      // }
    } else {
      new_bc.request_completed[i] = false;
      new_bc.requestsInfo[i].token_start_offset = processed_tokens;
      new_bc.requestsInfo[i].request_guid = old_bc.requestsInfo[i].request_guid;
      new_bc.requestsInfo[i].max_sequence_length =
          old_bc.requestsInfo[i].max_sequence_length;
      if (new_bc.requestsInfo[i].token_start_offset + 1 ==
          request.tokens.size()) {
        // Incremental phase
        new_bc.requestsInfo[i].num_tokens_in_batch = 1;
      } else {
        // Prompt phase
        new_bc.requestsInfo[i].num_tokens_in_batch =
            std::min(BatchConfig::MAX_NUM_TOKENS - new_bc.num_tokens,
                     (int)request.tokens.size() -
                         new_bc.requestsInfo[i].token_start_offset);
      }
      for (int j = 0; j < new_bc.requestsInfo[i].num_tokens_in_batch; j++) {
        int depth = new_bc.requestsInfo[i].token_start_offset + j;
        new_bc.tokensInfo[new_bc.num_tokens].request_index = i;
        new_bc.tokensInfo[new_bc.num_tokens].abs_depth_in_request = depth;
        assert(depth < request.tokens.size());
        new_bc.tokensInfo[new_bc.num_tokens].token_id = request.tokens[depth];
        new_bc.num_tokens++;
      }
      // Update profiling
      profiling_requests[new_bc.requestsInfo[i].request_guid].decoding_steps++;
    }
  }
  // Step 3: add new requests to the next batch
  for (int i = 0; i < BatchConfig::MAX_NUM_REQUESTS; i++) {
    if (new_bc.request_completed[i]) {
      if (!pending_request_queue.empty() &&
          new_bc.num_tokens < BatchConfig::MAX_NUM_TOKENS) {
        Request new_request = pending_request_queue.front();
        pending_request_queue.pop();
        // all_requests[new_request.guid] = new_request;
        new_bc.requestsInfo[i].token_start_offset = 0;
        new_bc.requestsInfo[i].request_guid = new_request.guid;
        new_bc.requestsInfo[i].num_tokens_in_batch =
            std::min(BatchConfig::MAX_NUM_TOKENS - new_bc.num_tokens,
                     (int)new_request.tokens.size());
        new_bc.requestsInfo[i].max_sequence_length =
            new_request.max_sequence_length;
        new_bc.request_completed[i] = false;
        // add profile_info for the new request
        ProfileInfo profile_info;
        profile_info.decoding_steps = 1;
        profile_info.start_time = Realm::Clock::current_time_in_microseconds();
        profiling_requests[new_request.guid] = profile_info;
        for (int j = 0; j < new_bc.requestsInfo[i].num_tokens_in_batch; j++) {
          int depth = new_bc.requestsInfo[i].token_start_offset + j;
          new_bc.tokensInfo[new_bc.num_tokens].request_index = i;
          new_bc.tokensInfo[new_bc.num_tokens].abs_depth_in_request = depth;
          assert(depth < new_request.tokens.size());
          new_bc.tokensInfo[new_bc.num_tokens].token_id =
              new_request.tokens[depth];
          new_bc.num_tokens++;
        }
        if (new_bc.num_tokens == BatchConfig::MAX_NUM_TOKENS) {
          break;
        }
      }
    }
  }
  return new_bc;
}

/* ----- Speculative Inference Specific functions ----- */
BeamSearchBatchConfigFuture RequestManager::prepare_next_batch_beam(
    BeamSearchBatchConfigFuture const &old_bc,
    BeamInferenceResultFuture const &result) {
  Runtime *runtime = Runtime::get_runtime();
  Context ctx = Runtime::get_context();

  RequestManager *rm = this;
  TaskLauncher launcher(RM_PREPARE_NEXT_BATCH_BEAM_TASK_ID,
                        TaskArgument(&rm, sizeof(RequestManager *)));
  launcher.add_future(old_bc);
  launcher.add_future(result);
  return runtime->execute_task(ctx, launcher);
}

BeamSearchBatchConfig RequestManager::prepare_next_batch_beam_task(
    Task const *task,
    std::vector<PhysicalRegion> const &regions,
    Context ctx,
    Runtime *runtime) {
  RequestManager *rm = *((RequestManager **)task->args);
  BeamSearchBatchConfig const &bc =
      Future(task->futures[0]).get_result<BeamSearchBatchConfig>();
  BeamInferenceResult const &result =
      Future(task->futures[1]).get_result<BeamInferenceResult>();
  return rm->prepare_next_batch_beam(bc, result);
}

// update beam search metadata
BeamSearchBatchConfig
    RequestManager::prepare_next_batch_beam(BeamSearchBatchConfig const &old_bc,
                                            BeamInferenceResult const &result) {
  const std::lock_guard<std::mutex> lock(request_queue_mutex);
  if (verbose) {
    std::cout << "\n############### prepare_next_batch_beam ###############\n";
  }
  if (verbose) {
    std::cout << "print all results"
              << "\n";
    for (int i = 0; i < 40; i++) {
      std::cout << result.token_ids[i] << ", ";
    }
    std::cout << "Current Beam Depth: "
              << old_bc.beamRequestsInfo[0].current_depth << "\n";
  }

  // Step 1: Store result to the beam tree struct
  store_beam_metadata(old_bc, result);

  // Step 2: preparing the next batch for existing requests
  BeamSearchBatchConfig new_bc;
  new_bc.max_init_length = 0;
  new_bc.model_id = old_bc.model_id;
  // std::cout << "old_bc.model_id: " << old_bc.model_id << "\n";

  for (int i = 0; i < BatchConfig::MAX_NUM_REQUESTS; i++) {
    if (old_bc.request_completed[i]) {
      continue;
    }
    // Comment out this assertion since num_tokens_in_batch can be
    // zero when beam search has reached required sequence length
    // assert(old_bc.requestsInfo[i].num_tokens_in_batch > 0);
    Request &request = all_requests[old_bc.requestsInfo[i].request_guid];
    int processed_tokens = old_bc.requestsInfo[i].token_start_offset +
                           old_bc.requestsInfo[i].num_tokens_in_batch;

    // assert(processed_tokens < request.tokens.size());
    log_req_mgr.debug() << "processed_tokens: " << processed_tokens << "\n";
    if (processed_tokens >
        old_bc.beamRequestsInfo[i].max_depth + request.tokens.size()
        // || ir.results[t] == 0 TODO: replace this with <EOS>
    ) {
      log_req_mgr.print("[Done] guid(%zu) with spec_tree_depth(%d)",
                        old_bc.requestsInfo[i].request_guid,
                        old_bc.beamRequestsInfo[i].max_depth);
      // new_bc.request_completed[i] = true;
      new_bc.request_completed[i] = false;
      new_bc.requestsInfo[i].token_start_offset = processed_tokens;
      new_bc.requestsInfo[i].request_guid = old_bc.requestsInfo[i].request_guid;
      new_bc.requestsInfo[i].max_sequence_length =
          old_bc.requestsInfo[i].max_sequence_length;
    } else {
      log_req_mgr.debug() << "num tokens: " << old_bc.num_tokens << ", "
                          << new_bc.num_tokens;
      new_bc.request_completed[i] = false;
      new_bc.requestsInfo[i].token_start_offset = processed_tokens;
      new_bc.requestsInfo[i].request_guid = old_bc.requestsInfo[i].request_guid;
      new_bc.requestsInfo[i].max_sequence_length =
          old_bc.requestsInfo[i].max_sequence_length;

      // update the beam search metadata
      // how many sub request in current request
      // why is sub_requests has MAX_NUM_REQUESTS * MAX_BEAM_WIDTH entries?
      new_bc.sub_requests[i] = old_bc.beamRequestsInfo[i].beam_size;
      // update the parentid, accumalated_probs, depth, and token_ids
      new_bc.beamRequestsInfo[i].current_depth =
          old_bc.beamRequestsInfo[i].current_depth + 1;
      new_bc.beamRequestsInfo[i].beam_size =
          old_bc.beamRequestsInfo[i].beam_size;
      new_bc.beamRequestsInfo[i].max_depth =
          old_bc.beamRequestsInfo[i].max_depth;

      // do the slot exchange to minimize the cache exchange in kernel.
      std::cout << "update metadata" << std::endl;
      update_beam_metadata(new_bc, request.beam_trees.at(old_bc.model_id), i);

      if (new_bc.requestsInfo[i].token_start_offset + 1 >=
          request.tokens.size()) {
        // Incremental phase
        new_bc.requestsInfo[i].num_tokens_in_batch = 1;
      } else {
        // Prompt phase
        new_bc.requestsInfo[i].num_tokens_in_batch =
            std::min(BatchConfig::MAX_NUM_TOKENS - new_bc.num_tokens,
                     (int)request.tokens.size() -
                         new_bc.requestsInfo[i].token_start_offset);
      }

      // register more tokens due to the beam width
      for (int j = 0; j < new_bc.requestsInfo[i].num_tokens_in_batch; j++) {
        int depth = new_bc.requestsInfo[i].token_start_offset + j;
        for (int k = 0; k < new_bc.sub_requests[i]; k++) {
          new_bc.tokensInfo[new_bc.num_tokens].request_index = i;
          new_bc.tokensInfo[new_bc.num_tokens].abs_depth_in_request = depth;

          // get value from requestinfo
          new_bc.tokensInfo[new_bc.num_tokens].token_id =
              new_bc.beamRequestsInfo[i].tokens[k];
          // request.tokens[depth];
          new_bc.beamTokenInfo[new_bc.num_tokens].sub_request_index = k;
          new_bc.num_tokens++;
        }
      }
    }
  }
  if (verbose) {
    std::cout << "prepare_next_batch_beam OLD vs NEW batchconfigs:"
              << std::endl;
    old_bc.print();
    new_bc.print();
  }
  return new_bc;
}

BeamSearchBatchConfigFuture RequestManager::prepare_next_batch_init(
    TreeVerifyBatchConfigFuture const &old_bc,
    InferenceResultFuture const &result,
    int model_id) {
  Runtime *runtime = Runtime::get_runtime();
  Context ctx = Runtime::get_context();

  RequestManager *rm = this;
  TaskLauncher launcher(RM_PREPARE_NEXT_BATCH_INIT_TASK_ID,
                        TaskArgument(&rm, sizeof(RequestManager *)));
  launcher.add_future(old_bc);
  launcher.add_future(result);
  launcher.add_future(Future::from_value<int>(model_id));
  return runtime->execute_task(ctx, launcher);
}

BeamSearchBatchConfig RequestManager::prepare_next_batch_init_task(
    Task const *task,
    std::vector<PhysicalRegion> const &regions,
    Context ctx,
    Runtime *runtime) {
  RequestManager *rm = *((RequestManager **)task->args);
  TreeVerifyBatchConfig const &bc =
      Future(task->futures[0]).get_result<TreeVerifyBatchConfig>();
  InferenceResult const &result =
      Future(task->futures[1]).get_result<InferenceResult>();
  int model_id = Future(task->futures[2]).get_result<int>();
  return rm->prepare_next_batch_init(bc, result, model_id);
}

BeamSearchBatchConfig
    RequestManager::prepare_next_batch_init(TreeVerifyBatchConfig const &old_bc,
                                            InferenceResult const &result,
                                            int model_id) {
  const std::lock_guard<std::mutex> lock(request_queue_mutex);
  if (verbose) {
    std::cout << "\n############### prepare_next_batch_init ###############\n";
  }
  // Step 1: use result to update requests
  BeamSearchBatchConfig new_bc;
  new_bc.num_tokens = 0;
  new_bc.model_id = model_id;
  int result_index = 0;

  for (int i = 0; i < BatchConfig::MAX_NUM_REQUESTS; i++) {
    if (old_bc.request_completed[i]) {
      continue;
    }
    size_t guid = old_bc.requestsInfo[i].request_guid;
    Request &request = all_requests[guid];

    // Verify this: get verified tokens from result
    std::vector<std::pair<BatchConfig::TokenId, int>> tree_outputs =
        std::vector<std::pair<BatchConfig::TokenId, int>>();

    assert(old_bc.num_tokens > 0);

    int start_depth = old_bc.tokensInfo[result_index].abs_depth_in_request;
    if (committed_tokens.find(guid) == committed_tokens.end()) {
      committed_tokens[guid] = std::vector<std::pair<int, int>>();
    } else {
      committed_tokens.at(guid).clear();
    }
    // iterate through all the tokens that belong to request i
    while (result_index < old_bc.num_tokens &&
           old_bc.tokensInfo[result_index].request_index == i) {
      // new tokens have not been appended yet, so the last appended token is
      // the root of the beam search token tree
      int root_abs_depth = request.tokens.size() - 1;
      if (old_bc.tokensInfo[result_index].abs_depth_in_request >=
          root_abs_depth) {
        // append to tree_outputs a pair consisting of (token id, depth)
        tree_outputs.push_back(std::make_pair(
            result.token_ids[result_index],
            old_bc.tokensInfo[result_index].abs_depth_in_request + 1));
        // append (depth, index of the token in result) to committed_tokens
        // array
        committed_tokens.at(guid).push_back(
            std::make_pair(old_bc.tokensInfo[result_index].abs_depth_in_request,
                           result_index));

        if (verbose) {
          std::cout << "Index within old batch: " << result_index << std::endl;
          printf("  Input: [%d] %d ---> [%d] %d \n",
                 old_bc.tokensInfo[result_index].abs_depth_in_request,
                 old_bc.tokensInfo[result_index].token_id,
                 tree_outputs.back().second,
                 tree_outputs.back().first);
        }
        // std::cout << "  Input: " << old_bc.tokensInfo[result_index].token_id
        // << ""
        //   << old_bc.tokensInfo[result_index].abs_depth_in_request <<
        //   std::endl;
        // std::cout << "  Result: " << result.token_ids[result_index] << ",
        // depth: "
        //   << old_bc.tokensInfo[result_index].abs_depth_in_request + 1 <<
        //   std::endl;
      }
      result_index++;
    }

    std::vector<std::pair<BatchConfig::TokenId, int>> verified_tokens =
        traverse_verify_tree(guid, dfs_tree_inputs.at(guid), tree_outputs);
    log_req_mgr.print("Number of Verified Tokens = %zu",
                      verified_tokens.size());
    // check if the request is finished
    if (verified_tokens.size() + request.tokens.size() >=
        request.max_sequence_length) {
      // Append all verified tokens to the request
      for (int j = 0; j < verified_tokens.size(); j++) {
        if (verified_tokens[j].second < request.max_sequence_length) {
          request.tokens.push_back(verified_tokens[j].first);
        }
      }

      log_req_mgr.print("[Done] guid(%zu) with final length(%zu)",
                        request.guid,
                        request.tokens.size());
      std::string output = this->tokenizer_->Decode(request.tokens);
      {
        // update generation result and trigger future
        GenerationResult &gr = request_generation_results[request.guid];
        assert(gr.guid == request.guid);
        gr.output_tokens = request.tokens;
        gr.output_text = output;
      }
      log_req_mgr.print("Final output: %s", output.c_str());
      new_bc.request_completed[i] = true;
      num_processed_requests++;
      ProfileInfo profile_info = profiling_requests[request.guid];
      profile_info.finish_time = Realm::Clock::current_time_in_microseconds();
      total_request_run_time +=
          profile_info.finish_time - profile_info.start_time;
      profiling_requests[request.guid] = profile_info;
      log_req_mgr.print("[Profile] guid(%zu) decoding_steps(%d) start(%.1lf) "
                        "finish(%.1lf) latency(%.1lf) acc_latency(%.1lf)",
                        request.guid,
                        profile_info.decoding_steps,
                        profile_info.start_time,
                        profile_info.finish_time,
                        profile_info.finish_time - profile_info.start_time,
                        total_request_run_time);

      // Write output to file if needed:
      if (!output_filepath.empty()) {
        std::ofstream outputFile(output_filepath);
        if (outputFile.is_open()) {
          outputFile << "end-to-end latency: " << std::fixed
                     << std::setprecision(3) << total_request_run_time
                     << std::endl;
          outputFile << "num decoding steps: " << profile_info.decoding_steps
                     << std::endl;
          outputFile << "token IDs: ";
          for (int i = 0; i < request.tokens.size(); i++) {
            outputFile << request.tokens[i];
            if (i < request.tokens.size() - 1) {
              outputFile << ",";
            }
          }
          outputFile << std::endl;
          outputFile << output;
          outputFile.close();
        } else {
          std::cout << "Unable to open the output file: " << output_filepath
                    << std::endl;
          assert(false);
        }
      }

      // delete the old input tree from cache
      dfs_tree_inputs.erase(request.guid);

      continue;
    }

    new_bc.request_completed[i] = false;

    // Normal Request Info
    new_bc.requestsInfo[i].token_start_offset = verified_tokens.front().second;
    new_bc.requestsInfo[i].request_guid = old_bc.requestsInfo[i].request_guid;
    new_bc.requestsInfo[i].max_sequence_length =
        old_bc.requestsInfo[i].max_sequence_length;
    new_bc.requestsInfo[i].num_tokens_in_batch = verified_tokens.size();

    // TODO: Beam Request Info, missing from VerifyTreeBatchConfig
    int new_max_depth = new_bc.requestsInfo[i].max_sequence_length -
                        new_bc.requestsInfo[i].token_start_offset -
                        verified_tokens.size();
    new_bc.beamRequestsInfo[i].current_depth = 1;
    new_bc.beamRequestsInfo[i].beam_size =
        BeamSearchBatchConfig::MAX_BEAM_WIDTH;
    new_bc.beamRequestsInfo[i].max_depth =
        std::min(new_max_depth, BeamSearchBatchConfig::MAX_BEAM_DEPTH);
    for (int j = 0; j < BeamSearchBatchConfig::MAX_BEAM_WIDTH; j++) {
      new_bc.beamRequestsInfo[i].parent_id[j] = 0;
      new_bc.beamRequestsInfo[i].probs[j] = 1;
    }

    new_bc.sub_requests[i] = 1;

    // Token Info
    for (int j = 0; j < verified_tokens.size(); j++) {
      auto token = verified_tokens.at(j);

      // Normal Token Info
      new_bc.tokensInfo[new_bc.num_tokens].request_index = i;
      new_bc.tokensInfo[new_bc.num_tokens].token_id = token.first;
      new_bc.tokensInfo[new_bc.num_tokens].abs_depth_in_request = token.second;

      // Beam Token Info
      new_bc.beamTokenInfo[new_bc.num_tokens].sub_request_index = 0;
      new_bc.num_tokens++;

      // Add verified token to request's token list
      request.tokens.push_back(token.first);

      if (new_bc.num_tokens == BatchConfig::MAX_NUM_TOKENS) {
        break;
      }
    }
    std::string output = this->tokenizer_->Decode(request.tokens);
    log_req_mgr.print("Output: %s", output.c_str());
  }

  // Step 2: Initialize new request
  new_bc.max_init_length = 0;
  for (int i = 0; i < BeamSearchBatchConfig::MAX_NUM_REQUESTS; i++) {
    if (new_bc.request_completed[i]) {
      if (!pending_request_queue.empty() &&
          new_bc.num_tokens < BeamSearchBatchConfig::MAX_NUM_TOKENS) {
        Request new_request = pending_request_queue.front();
        pending_request_queue.pop();
        new_bc.max_init_length =
            std::max(new_bc.max_init_length, new_request.initial_len);
        // all_requests[new_request.guid] = new_request;
        new_bc.requestsInfo[i].token_start_offset = 0;
        new_bc.requestsInfo[i].request_guid = new_request.guid;
        new_bc.requestsInfo[i].num_tokens_in_batch =
            std::min(BeamSearchBatchConfig::MAX_NUM_TOKENS - new_bc.num_tokens,
                     (int)new_request.tokens.size());
        new_bc.requestsInfo[i].max_sequence_length =
            new_request.max_sequence_length;

        // add profile_info for the new request
        ProfileInfo profile_info;
        profile_info.decoding_steps = 0;
        profile_info.start_time = Realm::Clock::current_time_in_microseconds();
        profiling_requests[new_request.guid] = profile_info;
        // init the beam search metadata per request
        new_bc.beamRequestsInfo[i].beam_size =
            BeamSearchBatchConfig::MAX_BEAM_WIDTH;
        new_bc.beamRequestsInfo[i].current_depth = 1;
        new_bc.beamRequestsInfo[i].max_depth =
            std::min(BeamSearchBatchConfig::MAX_BEAM_DEPTH,
                     BatchConfig::MAX_NUM_TOKENS -
                         new_bc.requestsInfo[i].num_tokens_in_batch - 1);
        for (int j = 0; j < BeamSearchBatchConfig::MAX_BEAM_WIDTH; j++) {
          new_bc.beamRequestsInfo[i].parent_id[j] = 0;
          new_bc.beamRequestsInfo[i].probs[j] = 1;
        }

        new_bc.request_completed[i] = false;
        new_bc.sub_requests[i] = 1;

        for (int j = 0; j < new_bc.requestsInfo[i].num_tokens_in_batch; j++) {
          int depth = new_bc.requestsInfo[i].token_start_offset + j;
          new_bc.tokensInfo[new_bc.num_tokens].request_index = i;
          new_bc.tokensInfo[new_bc.num_tokens].abs_depth_in_request = depth;
          assert(depth < new_request.tokens.size());
          new_bc.tokensInfo[new_bc.num_tokens].token_id =
              new_request.tokens[depth];

          // beam search meta data, indicate which sub request this token
          // belongs to, init to 0;
          new_bc.beamTokenInfo[new_bc.num_tokens].sub_request_index = 0;
          new_bc.num_tokens++;
        }
        if (new_bc.num_tokens == BatchConfig::MAX_NUM_TOKENS) {
          break;
        }
      }
    }
  }

  if (verbose) {
    std::cout << "prepare_next_batch_init OLD vs NEW batchconfigs below:"
              << std::endl;
    old_bc.print();
    new_bc.print();
  }
  return new_bc;
}

TreeVerifyBatchConfigFuture RequestManager::prepare_next_batch_verify(
    std::vector<BeamSearchBatchConfigFuture> const &old_batches) {
  Runtime *runtime = Runtime::get_runtime();
  Context ctx = Runtime::get_context();

  RequestManager *rm = this;
  TaskLauncher launcher(RM_PREPARE_NEXT_BATCH_VERIFY_TASK_ID,
                        TaskArgument(&rm, sizeof(RequestManager *)));
  for (auto const &bcf : old_batches) {
    launcher.add_future(bcf);
  }
  return runtime->execute_task(ctx, launcher);
}

TreeVerifyBatchConfig RequestManager::prepare_next_batch_verify_task(
    Task const *task,
    std::vector<PhysicalRegion> const &regions,
    Context ctx,
    Runtime *runtime) {
  RequestManager *rm = *((RequestManager **)task->args);
  std::vector<BeamSearchBatchConfig> old_batches;
  for (auto const &bcf : task->futures) {
    old_batches.push_back(Future(bcf).get_result<BeamSearchBatchConfig>());
  }
  return rm->prepare_next_batch_verify(old_batches);
}

TreeVerifyBatchConfig RequestManager::prepare_next_batch_verify(
    std::vector<BeamSearchBatchConfig> const &old_batches) {
  const std::lock_guard<std::mutex> lock(request_queue_mutex);

  if (verbose) {
    std::cout
        << "\n############### prepare_next_batch_verify ###############\n";
  }
  assert(old_batches.size() > 0);

  TreeVerifyBatchConfig new_bc;
  new_bc.num_tokens_to_commit = 0;
  new_bc.num_tokens = 0;

  for (int i = 0; i < TreeVerifyBatchConfig::MAX_NUM_REQUESTS; i++) {
    if (old_batches.at(0).request_completed[i]) {
      continue;
    }
    size_t guid = old_batches.at(0).requestsInfo[i].request_guid;
    Request &request = all_requests[guid];

    // Get the dfs tree
    std::vector<std::vector<std::pair<BatchConfig::TokenId, int>>>
        all_dfs_trees;

    for (int j = 0; j < old_batches.size(); j++) {
      std::vector<std::pair<BatchConfig::TokenId, int>> new_tree =
          traverse_beam_tree(old_batches.at(j), i, request.tokens.size() - 1);
      all_dfs_trees.push_back(new_tree);
    }
    assert(all_dfs_trees.size() == old_batches.size());
    std::vector<std::pair<BatchConfig::TokenId, int>> dfs_tree_inputs =
        merge_dfs_trees(all_dfs_trees, request.tokens.size() - 1, guid);

    if (verbose) {
      std::cout << "Request Tokens Size: " << request.tokens.size()
                << std::endl;
      for (int k = 0; k < request.tokens.size(); k++) {
        std::cout << k << ": " << request.tokens[k] << std::endl;
      }
    }

    // Normal Request Info
    new_bc.requestsInfo[i].token_start_offset = dfs_tree_inputs.front().second;
    new_bc.requestsInfo[i].request_guid =
        old_batches.at(0).requestsInfo[i].request_guid;
    new_bc.requestsInfo[i].max_sequence_length =
        old_batches.at(0).requestsInfo[i].max_sequence_length;
    // TODO: Check this
    new_bc.requestsInfo[i].num_tokens_in_batch = 0;
    new_bc.request_completed[i] = false;

    // Profiling
    profiling_requests[new_bc.requestsInfo[i].request_guid].decoding_steps += 1;
    // TODO: Add prompt token first in first verify iteration
    if (request.tokens.size() == request.initial_len) {
      // Initialization (prompt) phase
      for (int j = 0; j < request.initial_len; j++) {
        new_bc.tokensInfo[new_bc.num_tokens].request_index = i;
        new_bc.tokensInfo[new_bc.num_tokens].token_id = request.tokens[j];
        new_bc.tokensInfo[new_bc.num_tokens].abs_depth_in_request = j;

        new_bc.num_tokens++;
        new_bc.requestsInfo[i].num_tokens_in_batch++;
      }

      std::cout << "new_bc.num_tokens: " << new_bc.num_tokens << std::endl;
      if (new_bc.num_tokens >= BatchConfig::MAX_NUM_TOKENS) {
        assert(false &&
               "Exceeding the space available in the TreeVerify batch");
        break;
      }

      new_bc.requestsInfo[i].token_start_offset = 0;
    } else {
      // Incremental phase: only add the last committed token
      new_bc.tokensInfo[new_bc.num_tokens].request_index = i;
      new_bc.tokensInfo[new_bc.num_tokens].token_id = request.tokens.back();
      new_bc.tokensInfo[new_bc.num_tokens].abs_depth_in_request =
          request.tokens.size() - 1;

      new_bc.num_tokens++;
      new_bc.requestsInfo[i].num_tokens_in_batch++;

      if (new_bc.num_tokens == BatchConfig::MAX_NUM_TOKENS) {
        assert(false &&
               "Exceeding the space available in the TreeVerify batch");
        break;
      }

      new_bc.requestsInfo[i].token_start_offset = request.tokens.size() - 1;
    }

    if (verbose) {
      std::cout << "dfs_tree_inputs.size(): " << dfs_tree_inputs.size()
                << std::endl;
    }

    // add prompt to the dfs tree
    if (committed_tokens.find(guid) != committed_tokens.end()) {
      if (dfs_tree_inputs.at(0).second ==
          request.initial_len + committed_tokens.at(guid).size() - 1) {
        for (int j = 0; j < request.initial_len; j++) {
          new_bc.committed_tokens[new_bc.num_tokens_to_commit].token_index = j;
          new_bc.committed_tokens[new_bc.num_tokens_to_commit].request_index =
              i;
          new_bc.committed_tokens[new_bc.num_tokens_to_commit].token_depth = j;
          if (verbose) {
            std::cout << new_bc.num_tokens_to_commit
                      << "- committed_token.token_depth: " << j
                      << ", token_index: " << j << std::endl;
          }
          new_bc.num_tokens_to_commit++;
        }
      } else {
        // only add the root token
        auto committed_token = committed_tokens.at(guid).at(0);
        new_bc.committed_tokens[new_bc.num_tokens_to_commit].token_index =
            committed_token.second;
        new_bc.committed_tokens[new_bc.num_tokens_to_commit].request_index = i;
        new_bc.committed_tokens[new_bc.num_tokens_to_commit].token_depth =
            committed_token.first;
        if (verbose) {
          std::cout << new_bc.num_tokens_to_commit
                    << "- committed_token.token_depth: "
                    << committed_token.first
                    << ", token_index: " << committed_token.second << std::endl;
        }
        new_bc.num_tokens_to_commit++;
      }
      if (verbose) {
        std::cout << "new_bc.num_tokens_to_commit: "
                  << new_bc.num_tokens_to_commit << std::endl;
      }
    }

    // Token Info
    for (int j = 1; j < dfs_tree_inputs.size(); j++) {
      auto token = dfs_tree_inputs.at(j);
      if (verbose) {
        std::cout << "[" << j << "] Token: " << token.first
                  << ", Depth:" << token.second << std::endl;
      }
      // Normal Token Info
      new_bc.tokensInfo[new_bc.num_tokens].request_index = i;
      new_bc.tokensInfo[new_bc.num_tokens].token_id = token.first;
      new_bc.tokensInfo[new_bc.num_tokens].abs_depth_in_request = token.second;

      // TODO: Add committed token info
      if (verbose) {
        std::cout << "committed_tokens.size(): " << new_bc.num_tokens_to_commit
                  << std::endl;
      }

      if (committed_tokens.find(guid) != committed_tokens.end()) {
        if (j < committed_tokens.at(guid).size()) {
          auto committed_token = committed_tokens.at(guid).at(j);
          new_bc.committed_tokens[new_bc.num_tokens_to_commit].token_index =
              committed_token.second;
          new_bc.committed_tokens[new_bc.num_tokens_to_commit].request_index =
              i;
          new_bc.committed_tokens[new_bc.num_tokens_to_commit].token_depth =
              committed_token.first;
          if (verbose) {
            std::cout << new_bc.num_tokens_to_commit
                      << "- committed_token.token_depth: "
                      << committed_token.first
                      << ", token_index: " << committed_token.second
                      << std::endl;
          }
          new_bc.num_tokens_to_commit++;
        }
      }
      if (verbose) {
        std::cout << "new_bc.num_tokens_to_commit: "
                  << new_bc.num_tokens_to_commit << std::endl;
      }

      new_bc.num_tokens++;
      new_bc.requestsInfo[i].num_tokens_in_batch++;

      if (new_bc.num_tokens == BatchConfig::MAX_NUM_TOKENS - 1) {
        break;
      }
    }

    std::cout << "new_bc.num_tokens: " << new_bc.num_tokens << std::endl;
  }

  if (verbose) {
    std::cout << "prepare_next_batch_verify OLD vs NEW batchconfigs below:"
              << std::endl;
    // old_batches.print();
    // new_bc.print();
  }

  return new_bc;
}

void RequestManager::store_beam_metadata(BeamSearchBatchConfig const &old_bc,
                                         BeamInferenceResult const &result) {
  // step1 store the outputs
  if (old_bc.num_tokens <= 0) {
    return;
  }
  auto guid =
      old_bc.requestsInfo[old_bc.tokensInfo[0].request_index].request_guid;
  auto start_depth = old_bc.tokensInfo[0].abs_depth_in_request;
  int result_index = 0;

  if (verbose) {
    std::cout << "Store total of " << old_bc.num_tokens
              << " tokens in the current batch.\n";
  }

  for (int i = 0; i <= old_bc.num_tokens; i++) {
    int request_index = old_bc.tokensInfo[i].request_index;

    // End of the request
    if (i == old_bc.num_tokens ||
        old_bc.requestsInfo[request_index].request_guid != guid) {

      // Each token yields (beam_width) results
      int beam_width = old_bc.beamRequestsInfo[request_index].beam_size;

      // Count tokens sent to model in this request to find the final token's
      // index
      result_index +=
          (old_bc.tokensInfo[i - 1].abs_depth_in_request - start_depth) *
          beam_width;

      if (verbose) {
        std::cout << "i = " << i << ", result index = " << result_index
                  << ", value: " << result.token_ids[result_index] << "\n";
      }

      int index = old_bc.tokensInfo[i - 1].request_index;
      int beam_size = old_bc.beamRequestsInfo[index].beam_size;
      int depth = old_bc.beamRequestsInfo[index].current_depth;

      Request &request = all_requests[old_bc.requestsInfo[index].request_guid];

      if (depth == 1) {
        // store the last input into the tree;
        if (verbose) {
          std::cout << "try to store the input"
                    << "\n";
        }

        request.beam_trees.at(old_bc.model_id).treeLayers[0].tokens[0] =
            request.tokens.back();
        request.beam_trees.at(old_bc.model_id).treeLayers[0].probs[0] = 1;
        request.beam_trees.at(old_bc.model_id).treeLayers[0].parent_ids[0] = -1;

        if (verbose) {
          std::cout << "Store the previous last token to the tree root: "
                    << request.tokens.back() << "\n";
        }
      }

      for (int beam_id = 0; beam_id < beam_width; beam_id++) {
        request.beam_trees.at(old_bc.model_id)
            .treeLayers[depth]
            .tokens[beam_id] = result.token_ids[result_index];
        request.beam_trees.at(old_bc.model_id)
            .treeLayers[depth]
            .probs[beam_id] = result.probs[result_index];
        request.beam_trees.at(old_bc.model_id)
            .treeLayers[depth]
            .parent_ids[beam_id] = result.parent_id[result_index];

        if (verbose) {
          std::cout << "tree value: " << depth << "token: "
                    << request.beam_trees.at(old_bc.model_id)
                           .treeLayers[depth]
                           .tokens[beam_id]
                    << "result tokens: " << result.token_ids[result_index];
        }
        result_index += 1;
      }

      // update the guid and start_depth for current request
      if (i < old_bc.num_tokens) {
        guid = old_bc.requestsInfo[request_index].request_guid;
        start_depth = old_bc.tokensInfo[i].abs_depth_in_request;
      }
    }
  }
}

// for updating the beam search metadata in requests in incremental phase
void RequestManager::update_beam_metadata(BeamSearchBatchConfig &new_bc,
                                          BeamTree &tree,
                                          int request_index) {

  // do the exchange
  if (new_bc.request_completed[request_index]) {
    assert(false);
  }
  int depth = new_bc.beamRequestsInfo[request_index].current_depth - 1;
  int beam_size = new_bc.beamRequestsInfo[request_index].beam_size;

  if (new_bc.beamRequestsInfo[request_index].current_depth ==
      1) { // TODO: check if this is correct
    // for (int j = 0; j < beam_size; j++) {
    //   new_bc.beamRequestsInfo[request_index].parent_id[j] = j;
    //   new_bc.beamRequestsInfo[request_index].probs[j] =
    //       tree.treeLayers[depth].probs[j]; // ?
    //   new_bc.beamRequestsInfo[request_index].tokens[j] =
    //       tree.treeLayers[depth].tokens[j]; // ?
    // }
    // Do nothing
    // assert(false);
  } else {
    std::set<int> parents;
    std::set<int> childs;
    // cache stealing
    for (int j = 0; j < beam_size; j++) {
      int parent_id = tree.treeLayers[depth].parent_ids[j];
      if (childs.find(parent_id) == childs.end()) {
        // copy beam slot
        new_bc.beamRequestsInfo[request_index].parent_id[parent_id] =
            tree.treeLayers[depth].parent_ids[j];
        new_bc.beamRequestsInfo[request_index].probs[parent_id] =
            tree.treeLayers[depth].probs[j];
        new_bc.beamRequestsInfo[request_index].tokens[parent_id] =
            tree.treeLayers[depth].tokens[j];
        parents.emplace(j);
        childs.emplace(parent_id);
      }
    }
    if (parents.size() < beam_size) {
      for (int j = 0; j < beam_size; j++) {
        if (parents.find(j) == parents.end()) {
          // this slot has not been assigned
          // find the smallest not assigned child and put in
          if (verbose) {
            std::cout << "request_index" << request_index
                      << ", miss slot: " << j << "\n";
          }
          for (int k = 0; k < beam_size; k++) {
            if (childs.find(k) == childs.end()) {
              // parent -> j to child k;
              new_bc.beamRequestsInfo[request_index].parent_id[k] =
                  tree.treeLayers[depth].parent_ids[j];
              new_bc.beamRequestsInfo[request_index].probs[k] =
                  tree.treeLayers[depth].probs[j];
              new_bc.beamRequestsInfo[request_index].tokens[k] =
                  tree.treeLayers[depth].tokens[j];
              parents.emplace(j);
              childs.emplace(k);
              break;
            }
          }
        }
      }
    }
  }
  if (verbose) {
    std::cout << "-----------after parent id exchange-----------" << std::endl;
    for (int j = 0; j < beam_size; j++) {
      std::cout << "after request id: " << request_index << "beam id = " << j
                << "parent: "
                << new_bc.beamRequestsInfo[request_index].parent_id[j]
                << "token: " << new_bc.beamRequestsInfo[request_index].tokens[j]
                << "probs: " << new_bc.beamRequestsInfo[request_index].probs[j]
                << std::endl;
    }
  }
}

bool PreOrder(
    BeamTree const &tree,
    int max_depth,
    int current_depth,
    int beam_width,
    int id,
    std::vector<std::pair<BeamSearchBatchConfig::TokenId, int>> &serializedTree,
    bool verbose) {
  // terminate
  if (current_depth >= max_depth) {
    serializedTree.push_back(std::make_pair(
        tree.treeLayers[current_depth].tokens[id], current_depth));
    if (verbose) {
      std::cout << "last tokens: " << tree.treeLayers[current_depth].tokens[id]
                << "\n";
      std::cout << "return true"
                << "\n";
    }
    return true;
  }

  // add to tree;
  // std::cout<<"node: " << current_depth << ", id: " <<
  serializedTree.push_back(
      std::make_pair(tree.treeLayers[current_depth].tokens[id], current_depth));
  if (verbose) {
    std::cout << "push something: " << tree.treeLayers[current_depth].tokens[id]
              << ", " << current_depth << std::endl;
  }
  int index = serializedTree.size() - 1;
  int next_layers = current_depth + 1;

  bool flag = false;
  // recursion
  for (int i = 0; i < beam_width; i++) {
    int child_id = i;
    int child_parent = tree.treeLayers[next_layers].parent_ids[i];

    // for all childs, do preOrder
    if (child_parent == id) {
      if (verbose) {
        std::cout << "current depth: " << current_depth << ", child_parent, "
                  << child_parent << ", child_id, " << child_id << "\n";
      }
      bool res = PreOrder(tree,
                          max_depth,
                          current_depth + 1,
                          beam_width,
                          child_id,
                          serializedTree,
                          verbose);
      flag = flag || res;
    }
  }
  // if (!flag) {
  //   // no child for this token, delete it
  //   std::cout << "delete a node: " <<
  //   tree.treeLayers[current_depth].tokens[id]
  //             << ", " << current_depth << std::endl;
  //   serializedTree.erase(serializedTree.begin() + index);
  // }
  return flag;
}

std::vector<std::pair<BatchConfig::TokenId, int>>
    RequestManager::traverse_verify_tree(
        size_t guid,
        std::vector<std::pair<BatchConfig::TokenId, int>> const
            &inputSerializedTree,
        std::vector<std::pair<BatchConfig::TokenId, int>> const
            &outputSerializedTree) {
  std::vector<std::pair<BeamSearchBatchConfig::TokenId, int>> verifiedTree;
  // verifiedTree.push_back(inputSerializedTree.at(0));
  std::vector<std::pair<int, int>> new_committed_tokens =
      std::vector<std::pair<int, int>>();

  log_req_mgr.print("Input size (%zu) Output size (%zu)",
                    inputSerializedTree.size(),
                    outputSerializedTree.size());

  log_req_mgr.print("========Input============");
  // inputSerializedTree is the dfs_tree_inputs_map[guid] array og (token id,
  // depth) pairs
  for (auto const &pair : inputSerializedTree) {
    log_req_mgr.print("(%d, %d)", pair.first, pair.second);
  }
  log_req_mgr.print("========Output============");
  // outputSerializedTree is an array of (token id, depth + 1) pairs
  for (auto const &pair : outputSerializedTree) {
    log_req_mgr.print("(%d, %d)", pair.first, pair.second);
  }
  log_req_mgr.print("========Committed============");
  // committed_tokens[guid] is an array of (depth, result_index) pairs for the
  // given request
  for (auto const &pair : committed_tokens.at(guid)) {
    log_req_mgr.print("(%d, %d)", pair.first, pair.second);
  }

  // It's safe to have inputSerializedTree.size() > outputSerializedTree.size()
  // In this case the inputSeriedTree ends with padding 0s
  assert(inputSerializedTree.size() >= outputSerializedTree.size());

  for (int i = 0; i < outputSerializedTree.size(); i++) {
    auto input = inputSerializedTree.at(i);
    auto output = outputSerializedTree.at(i);

    if (i == 0) {
      verifiedTree.push_back(output);
      new_committed_tokens.push_back(std::make_pair(
          input.second,
          committed_tokens.at(guid).at(i).second)); // <input_abs_depth,
                                                    // input_index_in_batch>
      // std::cout << committed_tokens.at(guid).at(i).first << ", "
      //           << committed_tokens.at(guid).at(i).second << std::endl;
      // std::cout << input.first << ", " << input.second << std::endl;

      assert(committed_tokens.at(guid).at(i).first == input.second);
      continue;
    }

    if (input.first == verifiedTree.back().first &&
        input.second == verifiedTree.back().second) {
      verifiedTree.push_back(output);
      new_committed_tokens.push_back(std::make_pair(
          input.second,
          committed_tokens.at(guid).at(i).second)); // <input_abs_depth,
                                                    // input_index_in_batch>
      assert(committed_tokens.at(guid).at(i).first == input.second);
    }
  }
  committed_tokens[guid] = new_committed_tokens;
  log_req_mgr.print("========Verified============");
  for (auto const &pair : verifiedTree) {
    log_req_mgr.print("(%d, %d)", pair.first, pair.second);
  }

  log_req_mgr.print("========New Committed============");
  for (auto const &pair : committed_tokens.at(guid)) {
    log_req_mgr.print("(%d, %d)", pair.first, pair.second);
  }

  return verifiedTree;
}

std::vector<std::pair<BatchConfig::TokenId, int>>
    RequestManager::traverse_beam_tree(BeamSearchBatchConfig const &old_bc,
                                       int request_index,
                                       int token_start_offset) {
  if (verbose) {
    std::cout << "[Traverse Beam Tree] request_index: " << request_index
              << "\n";
    std::cout << "[Traverse Beam Tree] max_depth: "
              << old_bc.beamRequestsInfo[request_index].max_depth << "\n";
    std::cout << "[Traverse Beam Tree] current_depth: "
              << old_bc.beamRequestsInfo[request_index].current_depth << "\n";
    std::cout << "[Traverse Beam Tree] beam_width: "
              << old_bc.beamRequestsInfo[request_index].beam_size << "\n";
  }

  auto guid = old_bc.requestsInfo[request_index].request_guid;
  Request &request = all_requests[guid];
  std::cout << "request.beam_trees.size(): " << request.beam_trees.size()
            << std::endl;
  BeamTree tree = request.beam_trees.at(old_bc.model_id);
  std::cout << "\n\n";

  // token, index
  // todo make this one global for different stages
  std::vector<std::pair<BatchConfig::TokenId, int>> serializedTree;
  PreOrder(tree,
           old_bc.beamRequestsInfo[request_index].max_depth,
           0,
           old_bc.beamRequestsInfo[request_index].beam_size,
           0,
           serializedTree,
           verbose);

  // print it
  if (verbose) {
    std::cout << "Print serialized tree: size:" << request_index
              << serializedTree.size() << "\n";
  }
  for (int k = 0; k < serializedTree.size(); k++) {
    serializedTree.at(k).second += token_start_offset;
    if (verbose) {
      std::cout << "token id: " << serializedTree.at(k).first
                << ", depth: " << serializedTree.at(k).second << "\n";
    }
  }

  // if (dfs_tree_inputs.find(old_bc.requestsInfo[request_index].request_guid)
  // !=
  //     dfs_tree_inputs.end()) {
  //   dfs_tree_inputs[old_bc.requestsInfo[request_index].request_guid] =
  //       serializedTree;
  // } else {
  //   dfs_tree_inputs.insert(std::make_pair(
  //       old_bc.requestsInfo[request_index].request_guid, serializedTree));
  // }

  return serializedTree;
  // }
}

std::vector<std::pair<BatchConfig::TokenId, int>>
    RequestManager::merge_dfs_trees(
        std::vector<std::vector<std::pair<BatchConfig::TokenId, int>>>
            input_trees,
        int root_depth,
        RequestGuid guid) {
  std::vector<std::pair<BatchConfig::TokenId, int>> merged_tree;

  std::unordered_map<int, std::set<int>> childrens;
  std::unordered_map<int, int> curr_path;

  // convert <token_id, depth> pair to an integer
  auto root = input_trees.at(0).at(0);
  int root_id = root.first * 10000 + root.second;

  for (int i = 0; i < input_trees.size(); i++) {
    auto tree = input_trees.at(i);
    // all trees should have the same root
    assert(tree.at(0) == root);

    for (auto const &pair : tree) {
      int id = pair.first * 10000 + pair.second; // current node
      curr_path[pair.second] = id;               // log node in current search

      if (childrens.find(id) == childrens.end()) {
        // init empty set
        childrens[id] = std::set<int>();
      }

      if (pair.second > root_depth) {
        int parent_id = curr_path[pair.second - 1];
        childrens[parent_id].insert(id);
      }
    }
  }

  std::stack<int> q;
  q.push(root_id);

  while (!q.empty()) {
    int curr = q.top();
    q.pop();
    merged_tree.push_back(std::make_pair(curr / 10000, curr % 10000));
    for (int child : childrens[curr]) {
      q.push(child);
    }
  }

  if (verbose) {
    for (auto &pair : merged_tree) {
      std::cout << pair.first << ", depth: " << pair.second << std::endl;
    }
  }

  dfs_tree_inputs[guid] = merged_tree;

  return merged_tree;
}

GenerationResult FFModel::generate(std::string const &text,
                                   int max_seq_length) {
  RequestManager *rm = RequestManager::get_request_manager();
  if (rm->get_num_ssms() == 0) {
    // No SSMs: perform incremental decoding
    return rm->generate_incr_decoding(this, text, max_seq_length);
  } else {
    // Registered SSMs: perform speculative inference
    return rm->generate_spec_infer(this, text, max_seq_length);
  }
}

/*static*/
GenerationResult RequestManager::generate_incr_decoding(FFModel *llm,
                                                        std::string const &text,
                                                        int max_seq_length) {
  InferenceManager *im = InferenceManager::get_inference_manager();
  RequestGuid guid = register_new_request(text, max_seq_length);
  if (guid == 0) {
    std::cout
        << "=========== Discard request exceed prompt maximum... ==========="
        << std::endl;
    return GenerationResult();
  }

  int tokens_to_generate = max_seq_length - all_requests[guid].tokens.size();
  std::queue<std::pair<BatchConfigFuture, InferenceResultFuture>>
      batch_pipeline;
  { batch_pipeline.push(std::make_pair(last_bcf, last_irf)); }
  while (!is_request_completed(guid)) {
    if (batch_pipeline.size() >= 4) {
      // Block here to avoid launching too many batches
      auto const &batch = batch_pipeline.front();
      batch.second.get_void_result();
    }
    // deque finished batches
    while (batch_pipeline.size() > 1) {
      auto const &batch = batch_pipeline.front();
      if (batch.second.is_ready()) {
        batch_pipeline.pop();
      } else {
        break;
      }
    }
    if (is_request_completed(guid)) {
      break;
    }
    Runtime *runtime = Runtime::get_runtime();
    Context ctx = Runtime::get_context();
    runtime->begin_trace(ctx, 12346 /*trace_id*/);
    auto const &next_batch = batch_pipeline.back();
    BatchConfigFuture bcf =
        prepare_next_batch(next_batch.first, next_batch.second);
    FutureMap fm = im->inference(llm, 0, bcf);
    assert(fm.get_future_map_domain().get_volume() == 1);
    InferenceResultFuture irf = fm.get_future(0);
    batch_pipeline.push(std::make_pair(bcf, irf));
    last_bcf = bcf;
    last_irf = irf;
    runtime->end_trace(ctx, 12346 /*trace_id*/);
  }
  GenerationResult gr = get_generation_result(guid);
  assert(gr.output_tokens.size() >= max_seq_length);
  return gr;
}

/*static*/
GenerationResult RequestManager::generate_spec_infer(FFModel *llm,
                                                     std::string const &text,
                                                     int max_seq_length) {
  InferenceManager *im = InferenceManager::get_inference_manager();
  RequestGuid guid = register_new_request(text, max_seq_length);
  if (guid == 0) {
    std::cout
        << "=========== Discard request exceed prompt maximum... ==========="
        << std::endl;
    return GenerationResult();
  }

  std::queue<std::pair<TreeVerifyBatchConfigFuture, InferenceResultFuture>>
      batch_pipeline;
  batch_pipeline.push(std::make_pair(last_tree_bcf, last_tree_irf));
  while (!is_request_completed(guid)) {
    if (batch_pipeline.size() >= 4) {
      // Block here to avoid launching too many batches
      auto const &batch = batch_pipeline.front();
      batch.second.get_void_result();
    }
    // deque finished batches
    while (batch_pipeline.size() > 1) {
      auto const &batch = batch_pipeline.front();
      if (batch.second.is_ready()) {
        batch_pipeline.pop();
      } else {
        break;
      }
    }
    auto const &next_batch = batch_pipeline.back();
    BeamSearchBatchConfigFuture beam_bcf =
        prepare_next_batch_init(next_batch.first, next_batch.second, 0);
    std::vector<BeamSearchBatchConfigFuture> beam_bcf_vec(get_num_ssms());
    for (size_t ssm_id = 0; ssm_id < get_num_ssms(); ssm_id++) {
      beam_bcf_vec[ssm_id] = beam_bcf;
    }
    // if (is_request_completed(guid)) {
    //   break;
    // }
    Runtime *runtime = Runtime::get_runtime();
    Context ctx = Runtime::get_context();
    runtime->begin_trace(ctx, 12345 /*trace_id*/);

    for (size_t i = 0; i < get_num_ssms(); i++) {
      for (int depth = 0; depth < BeamSearchBatchConfig::MAX_BEAM_DEPTH;
           depth++) {
        beam_bcf = beam_bcf_vec[i];

        FutureMap fm = im->inference(get_model(i), 0, beam_bcf_vec[i]);
        assert(fm.get_future_map_domain().get_volume() == 1);
        BeamInferenceResultFuture beam_irf = fm.get_future(0);
        beam_bcf_vec[i] = prepare_next_batch_beam(beam_bcf_vec[i], beam_irf);
      }
    }
    // Token Tree Verification
    {
      TreeVerifyBatchConfigFuture tree_bcf =
          prepare_next_batch_verify(beam_bcf_vec);
      FutureMap fm = im->inference(llm, 0, tree_bcf);
      assert(fm.get_future_map_domain().get_volume() == 1);
      InferenceResultFuture tree_irf = fm.get_future(0);
      batch_pipeline.push(std::make_pair(tree_bcf, tree_irf));
      last_tree_bcf = tree_bcf;
      last_tree_irf = tree_irf;
    }
    runtime->end_trace(ctx, 12345 /*trace_id*/);
  }

  GenerationResult gr = get_generation_result(guid);
  assert(gr.output_tokens.size() >= max_seq_length);
  return gr;
}

RequestManager *request_manager_singleton = nullptr;

/*static*/
RequestManager *RequestManager::get_request_manager() {
  if (request_manager_singleton == nullptr) {
    request_manager_singleton = new RequestManager();
  }
  return request_manager_singleton;
}

}; // namespace FlexFlow<|MERGE_RESOLUTION|>--- conflicted
+++ resolved
@@ -69,19 +69,15 @@
                                         std::string const &path) {
   // bos id
   this->model_type = type;
-<<<<<<< HEAD
-  if (model_type == ModelType::LLAMA || model_type == ModelType::LLAMA2) {
-=======
   std::string tokenizer_folder =
       (!path.empty() && path.back() != '/') ? path + '/' : path;
-  if (model_type == ModelType::LLAMA) {
+  if (model_type == ModelType::LLAMA || model_type == ModelType::LLAMA2) {
     bool path_to_file = !path.empty() &&
                         (path.size() >= strlen("tokenizer.model")) &&
                         path.find("tokenizer.model") ==
                             (path.size() - strlen("tokenizer.model"));
     std::string tokenizer_filepath =
         path_to_file ? path : tokenizer_folder + "tokenizer.model";
->>>>>>> ba917333
     this->tokenizer_ =
         Tokenizer::FromBlobSentencePiece(LoadBytesFromFile(tokenizer_filepath));
   } else if (model_type == ModelType::OPT) {
