--- conflicted
+++ resolved
@@ -1540,15 +1540,12 @@
     if (bc->request_completed[i] || (!bc->requestsInfo[i].prompt_phase)) {
       continue;
     }
-<<<<<<< HEAD
     std::cout << "attn kernel inside: " << "\n";
     print_tensor<float>((float*)(m->devQKVProjArray), 32, "attn ip");
     int start_offset = bc->requestsInfo[i].first_token_depth_in_request;
     
     assert(tokens_previous_requests ==
            bc->requestsInfo[i].first_token_offset_in_batch);
-=======
->>>>>>> 9075d3fb
     int num_new_tokens = bc->requestsInfo[i].num_tokens_in_batch;
     int total_tokens = bc->requestsInfo[i].first_token_depth_in_request +
                        bc->requestsInfo[i].num_tokens_in_batch;
@@ -1632,7 +1629,6 @@
     // matrix C's layout: [num_new_tokens, total_tokens, num_heads]
     // To get C, skip over QK.T products from previous requests
     DT *C = static_cast<DT *>(m->qk_prods);
-<<<<<<< HEAD
     checkCUDA(cublasGemmStridedBatchedEx(m->handle.blas,
                                          CUBLAS_OP_T,
                                          CUBLAS_OP_N,
@@ -1658,8 +1654,6 @@
                                          CUBLAS_GEMM_DEFAULT_TENSOR_OP));
     print_tensor<float>((float*)C, 32, "attn qk");                                  
     // add alibi position bias to qk production
-=======
->>>>>>> 9075d3fb
     if (*m->position_bias) {
       size_t parallelism = m->num_q_heads * total_tokens * num_new_tokens;
       apply_position_bias_qkprd<<<GET_BLOCKS(parallelism),
@@ -1730,7 +1724,6 @@
     }
     // Copy C_softmax to m->softmax_activation_buffer if we need to compute
     // PEFT backward
-<<<<<<< HEAD
     if (bc->requestsInfo[i].peft_total_tokens != 0) {
       // MemoryAllocator *allocator = m->handle.peft_activation_allocator;
       // m->softmax_activation_buffer = allocator->allocate_instance_untyped(
@@ -1738,14 +1731,6 @@
       DT *softmax_cache = static_cast<DT *>(m->softmax_activation_buffer) +
                           start_offset * bc->requestsInfo[i].peft_total_tokens;
       checkCUDA(cudaMemcpyAsync(softmax_cache,
-=======
-    if (bc->requestsInfo[i].peft_bwd) {
-      DT *C_softmax = static_cast<DT *>(m->qk_prods_softmax);
-      MemoryAllocator *allocator = m->handle.peft_activation_allocator;
-      m->softmax_activation_buffer = allocator->allocate_instance_untyped(
-          sizeof(DT) * total_tokens * num_new_tokens * m->num_q_heads);
-      checkCUDA(cudaMemcpyAsync(m->softmax_activation_buffer,
->>>>>>> 9075d3fb
                                 C_softmax,
                                 sizeof(DT) * total_tokens * num_new_tokens *
                                     m->num_q_heads,
@@ -2135,7 +2120,6 @@
         (qkv_max_proj_size + key_cache_size + value_cache_size +
          2 * qk_prod_size + attn_heads_size) *
             size_of_dt +
-<<<<<<< HEAD
         tokeninfo_size * sizeof(BatchConfig::PerTokenInfo) +
         complex_size * sizeof(cuFloatComplex) +
         requestinfo_size *
@@ -2155,10 +2139,6 @@
     totalSize += (key_grad_cache_size + value_grad_cache_size +
                   query_activation_size + softmax_activation_size) *
                  size_of_dt;
-=======
-        complex_size * sizeof(cuFloatComplex); // more components will
-                                               // be added here later
->>>>>>> 9075d3fb
     if (offload) {
       // assert that we have enough reserved work space left
       size_t totalSharedSize =
@@ -2201,7 +2181,6 @@
     valueCache = gpu_mem_allocator.allocate_instance_untyped(value_cache_size *
                                                              size_of_dt);
 
-<<<<<<< HEAD
     query_activation_buffer = gpu_mem_allocator.allocate_instance_untyped(
         query_activation_size * size_of_dt);
     softmax_activation_buffer = gpu_mem_allocator.allocate_instance_untyped(
@@ -2210,13 +2189,11 @@
         key_grad_cache_size * size_of_dt);
     valueGradCache = gpu_mem_allocator.allocate_instance_untyped(
         value_grad_cache_size * size_of_dt);
-=======
     token_infos =
         static_cast<BatchConfig::PerTokenInfo *>(handler.batch_config_metadata);
     request_infos = reinterpret_cast<BatchConfig::PerRequestInfo *>(
         reinterpret_cast<char *>(handler.batch_config_metadata) +
         sizeof(BatchConfig::tokensInfo));
->>>>>>> 9075d3fb
 
     if (offload) {
       // token_infos =
