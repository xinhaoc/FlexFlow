--- conflicted
+++ resolved
@@ -87,14 +87,13 @@
 __global__ void copy_kernel(DT *dst, const DT *src, Legion::coord_t size);
 
 template <typename DT>
-<<<<<<< HEAD
+
 __global__ void copy_kernel_discrete(DT *dst,
                                      const DT *src,
                                      Legion::coord_t size,
                                      size_t *index);
-=======
 __global__ void copy_kernel_with_replicate(DT *dst, const DT *src, Legion::coord_t origin_size, Legion::coord_t size);
->>>>>>> 355d4b49
+
 
 template <typename T>
 __global__ void add_kernel(T *data_ptr, T const *grad_ptr, size_t size);
