cmake_minimum_required(VERSION 3.10)
project(FlexFlow)


include(ExternalProject)

# Set policy CMP0074 to eliminate cmake warnings
cmake_policy(SET CMP0074 NEW)
cmake_policy(SET CMP0077 NEW)
if (CMAKE_VERSION VERSION_GREATER_EQUAL "3.24.0")
  # Fix DOWNLOAD_EXTRACT_TIMESTAMP warnings
  cmake_policy(SET CMP0135 NEW)
endif()
set(CMAKE_MODULE_PATH ${CMAKE_MODULE_PATH} ${CMAKE_CURRENT_LIST_DIR}/cmake)
set(FLEXFLOW_ROOT ${CMAKE_CURRENT_LIST_DIR})
set(CMAKE_CXX_FLAGS "-std=c++17 ${CMAKE_CXX_FLAGS} -fPIC -UNDEBUG")

option(INFERENCE_TESTS "Run inference tests" OFF)
set(LIBTORCH_PATH "${CMAKE_CURRENT_SOURCE_DIR}/../libtorch" CACHE STRING "LibTorch Path")
if (INFERENCE_TESTS)
  find_package(Torch REQUIRED PATHS ${LIBTORCH_PATH} NO_DEFAULT_PATH)
  set(CMAKE_CXX_FLAGS "-std=c++17 ${CMAKE_CXX_FLAGS} -fPIC ${TORCH_CXX_FLAGS}")
  message(STATUS "LIBTORCH_PATH: ${LIBTORCH_PATH}")
  message(STATUS "TORCH_LIBRARIES: ${TORCH_LIBRARIES}")
endif()

# Set a default build type if none was specified
set(default_build_type "Debug")
if(NOT CMAKE_BUILD_TYPE AND NOT CMAKE_CONFIGURATION_TYPES)
  message(STATUS "Setting build type to '${default_build_type}' as none was specified.")
  set(CMAKE_BUILD_TYPE "${default_build_type}" CACHE
      STRING "Choose the type of build." FORCE)
endif()

# do not disable assertions even if in release mode
set(CMAKE_CXX_FLAGS_RELEASE "${CMAKE_CXX_FLAGS_RELEASE} -UNDEBUG")

if(${CMAKE_SYSTEM_NAME} MATCHES "Linux")
  set(LIBEXT ".so")
endif()

# only used for pypi
option(FF_BUILD_FROM_PYPI "Build from pypi" OFF)

# build shared or static flexflow lib
option(BUILD_SHARED_LIBS "Build shared libraries instead of static ones" ON)

# option for using Python
option(FF_USE_PYTHON "Enable Python" ON)

# option to download pre-compiled NCCL/Legion libraries
option(FF_USE_PREBUILT_NCCL "Enable use of NCCL pre-compiled library, if available" ON)
option(FF_USE_PREBUILT_LEGION "Enable use of Legion pre-compiled library, if available" ON)
option(FF_USE_ALL_PREBUILT_LIBRARIES "Enable use of all pre-compiled libraries, if available" OFF)

# option for using Python
set(FF_GASNET_CONDUITS aries udp mpi ibv ucx)
set(FF_GASNET_CONDUIT "mpi" CACHE STRING "Select GASNet conduit ${FF_GASNET_CONDUITS}")
set_property(CACHE FF_GASNET_CONDUIT PROPERTY STRINGS ${FF_GASNET_CONDUITS})
set(FF_LEGION_NETWORKS "" CACHE STRING "Network backend(s) to use")

if ((FF_LEGION_NETWORKS STREQUAL "gasnet" AND FF_GASNET_CONDUIT STREQUAL "ucx") OR FF_LEGION_NETWORKS STREQUAL "ucx")
    if("${FF_UCX_URL}" STREQUAL "")
        set(UCX_URL "https://github.com/openucx/ucx/releases/download/v1.14.0-rc1/ucx-1.14.0.tar.gz")
    else()
        set(UCX_URL "${FF_UCX_URL}")
    endif()

    set(UCX_DIR ${CMAKE_CURRENT_BINARY_DIR}/ucx)
    get_filename_component(UCX_COMPRESSED_FILE_NAME "${UCX_URL}" NAME)
    # message(STATUS "UCX_URL: ${UCX_URL}")
    # message(STATUS "UCX_COMPRESSED_FILE_NAME: ${UCX_COMPRESSED_FILE_NAME}")
    set(UCX_COMPRESSED_FILE_PATH "${CMAKE_CURRENT_BINARY_DIR}/${UCX_COMPRESSED_FILE_NAME}")
    set(UCX_BUILD_NEEDED OFF)
    set(UCX_CONFIG_FILE ${UCX_DIR}/config.txt)
    set(UCX_BUILD_OUTPUT ${UCX_DIR}/build.log)

    if(EXISTS ${UCX_CONFIG_FILE})
        file(READ ${UCX_CONFIG_FILE} PREV_UCX_CONFIG)
        # message(STATUS "PREV_UCX_CONFIG: ${PREV_UCX_CONFIG}")
        if("${UCX_URL}" STREQUAL "${PREV_UCX_CONFIG}")
            # configs match - no build needed
            set(UCX_BUILD_NEEDED OFF)
        else()
	        message(STATUS "UCX configuration has changed - rebuilding...")
            set(UCX_BUILD_NEEDED ON)
        endif()
    else()
        message(STATUS "Configuring and building UCX...")
        set(UCX_BUILD_NEEDED ON)
    endif()

    if(UCX_BUILD_NEEDED)
        if(NOT EXISTS "${UCX_COMPRESSED_FILE_PATH}")
            message(STATUS "Downloading openucx/ucx from: ${UCX_URL}")
            file(
                DOWNLOAD
                "${UCX_URL}" "${UCX_COMPRESSED_FILE_PATH}"
                SHOW_PROGRESS
                STATUS status
                LOG log
            )

            list(GET status 0 status_code)
            list(GET status 1 status_string)

            if(status_code EQUAL 0)
                message(STATUS "Downloading... done")
            else()
                message(FATAL_ERROR "error: downloading '${UCX_URL}' failed
                    status_code: ${status_code}
                    status_string: ${status_string}
                    log:
                    --- LOG BEGIN ---
                    ${log}
                    --- LOG END ---"
                )
            endif()
        else()
            message(STATUS "${UCX_COMPRESSED_FILE_NAME} already exists")
        endif()

        execute_process(COMMAND mkdir -p ${UCX_DIR})
        execute_process(COMMAND tar xzf ${UCX_COMPRESSED_FILE_PATH} -C ${UCX_DIR} --strip-components 1)
        message(STATUS "Building UCX...")
        execute_process(
            COMMAND sh -c "cd ${UCX_DIR} && ${UCX_DIR}/contrib/configure-release --prefix=${UCX_DIR}/install --enable-mt && make -j8 && make install"
            RESULT_VARIABLE UCX_BUILD_STATUS
            OUTPUT_FILE ${UCX_BUILD_OUTPUT}
            ERROR_FILE ${UCX_BUILD_OUTPUT}
        )

        if(UCX_BUILD_STATUS)
            message(FATAL_ERROR "UCX build result = ${UCX_BUILD_STATUS} - see ${UCX_BUILD_OUTPUT} for more details")
        endif()

        # Currently, we use default build configurations for UCX and therefore only save URL as configuration settings
        file(WRITE ${UCX_CONFIG_FILE} "${UCX_URL}")
    endif()

    if (FF_LEGION_NETWORKS STREQUAL "gasnet" AND FF_GASNET_CONDUIT STREQUAL "ucx")
        set(ENV{UCX_HOME} "${UCX_DIR}/install")
        install(DIRECTORY ${UCX_DIR}/install/bin/ DESTINATION bin)
        install(DIRECTORY ${UCX_DIR}/install/include/ DESTINATION include)
        install(DIRECTORY ${UCX_DIR}/install/lib/ DESTINATION lib)
        install(DIRECTORY ${UCX_DIR}/install/share/ DESTINATION share)
    endif()

    if (FF_LEGION_NETWORKS STREQUAL "ucx")
        set(ucx_DIR ${UCX_DIR}/cmake)
        set(ENV{Legion_NETWORKS} "ucx")
        message(STATUS "Legion_NETWORKS: $ENV{Legion_NETWORKS}")
    endif()
else()
    message(STATUS "FF_GASNET_CONDUIT: ${FF_GASNET_CONDUIT}")
endif()

set(FF_GPU_BACKENDS cuda hip_cuda hip_rocm intel)
set(FF_GPU_BACKEND "cuda" CACHE STRING "Select GPU Backend ${FF_GPU_BACKENDS}")
set_property(CACHE FF_GPU_BACKEND PROPERTY STRINGS ${FF_GPU_BACKENDS})

# option for cuda arch
set(FF_CUDA_ARCH "autodetect" CACHE STRING "Target CUDA Arch")
if ((FF_GPU_BACKEND STREQUAL "cuda" OR FF_GPU_BACKEND STREQUAL "hip_cuda") AND FF_CUDA_ARCH STREQUAL "")
  message(FATAL_ERROR "FF_CUDA_ARCH cannot be an empty string. Set it to `autodetect`, `all`, or pass one or multiple valid CUDA archs.")
endif()
# option for hip arch
set(FF_HIP_ARCH "all" CACHE STRING "Target HIP Arch")
if (FF_GPU_BACKEND STREQUAL "hip_rocm" AND FF_CUDA_ARCH STREQUAL "")
  message(FATAL_ERROR "FF_HIP_ARCH cannot be an empty string. Set it to `all`, or pass one or multiple valid HIP archs.")
endif()

# option for nccl
option(FF_USE_NCCL "Run FlexFlow with NCCL" OFF)

# option for avx2
option(FF_USE_AVX2 "Run FlexFlow with AVX2" OFF)

# option for max dim
set(FF_MAX_DIM "4" CACHE STRING "Maximum dimention of tensors")

# option for legion
option(FF_USE_EXTERNAL_LEGION "Use pre-installed Legion" OFF)
set(LEGION_MAX_RETURN_SIZE "32768" CACHE STRING "Maximum Legion return size")

set(FLEXFLOW_EXT_LIBRARIES "")
set(FLEXFLOW_INCLUDE_DIRS "")

# get FLAGS from ENV
set(CC_FLAGS $ENV{CC_FLAGS})
set(NVCC_FLAGS $ENV{NVCC_FLAGS})
set(LD_FLAGS $ENV{LD_FLAGS})

# Set global FLAGS
list(APPEND CC_FLAGS
  -std=c++17)
list(APPEND NVCC_FLAGS
  -std=c++17)

add_compile_options(${CC_FLAGS})
set(CUDA_NVCC_FLAGS ${CUDA_NVCC_FLAGS} ${NVCC_FLAGS})
link_libraries(${LD_FLAGS})

# Detect OS type and Linux version (if it applies)
set(LINUX_VERSION "")
if(${CMAKE_SYSTEM_NAME} MATCHES "Linux")
  find_program(LSB_RELEASE_EXEC lsb_release)
  if(LSB_RELEASE_EXEC)
    execute_process(COMMAND ${LSB_RELEASE_EXEC} -r --short 
                    OUTPUT_VARIABLE LINUX_VERSION 
                    OUTPUT_STRIP_TRAILING_WHITESPACE)
    message(STATUS "Linux Version: ${LINUX_VERSION}")
  endif()
endif()

# Detect CPU architecture
message(STATUS "CPU architecture: ${CMAKE_HOST_SYSTEM_PROCESSOR}")

if(FF_GPU_BACKEND STREQUAL "hip_cuda" OR FF_GPU_BACKEND STREQUAL "hip_rocm")
  set(ROCM_PATH "/opt/rocm" CACHE STRING "Default ROCM installation directory.")
  set(GPU_TARGETS "gfx1036;gfx1100" CACHE STRING "The GPU TARGETs")
endif()

<<<<<<< HEAD
# ZLIB

=======
>>>>>>> 85acb410
# CUDA
if (FF_GPU_BACKEND STREQUAL "cuda" OR FF_GPU_BACKEND STREQUAL "hip_cuda")
  include(cuda)
endif()

# HIP
if (FF_GPU_BACKEND STREQUAL "hip_rocm" OR FF_GPU_BACKEND STREQUAL "hip_cuda")
  include(hip)
endif()

# CUDNN
if (FF_GPU_BACKEND STREQUAL "cuda" OR FF_GPU_BACKEND STREQUAL "hip_cuda")
  include(cudnn)
endif()

# NCCL
if(FF_USE_NCCL)
  if(FF_GPU_BACKEND STREQUAL "hip_cuda" OR FF_GPU_BACKEND STREQUAL "cuda")
    include(nccl)
  endif() 
  list(APPEND FF_CC_FLAGS
    -DFF_USE_NCCL)
  list(APPEND FF_NVCC_FLAGS
    -DFF_USE_NCCL)
endif()

# Inference tests
if(INFERENCE_TESTS)
  list(APPEND FF_CC_FLAGS
    -DINFERENCE_TESTS)
  list(APPEND FF_NVCC_FLAGS
    -DINFERENCE_TESTS)
endif()

# Legion
include(legion)

# json
include(json)

# variant
include(variant)

# optional
include(optional)

if (FF_GPU_BACKEND STREQUAL "cuda")
  list(APPEND FF_CC_FLAGS
    -DFF_USE_CUDA)
  list(APPEND FF_NVCC_FLAGS
    -DFF_USE_CUDA)
elseif (FF_GPU_BACKEND STREQUAL "hip_cuda")
  list(APPEND FF_CC_FLAGS
    -DFF_USE_HIP_CUDA)
  list(APPEND FF_HIPCC_FLAGS
    -DFF_USE_HIP_CUDA)
elseif (FF_GPU_BACKEND STREQUAL "hip_rocm")
  list(APPEND FF_CC_FLAGS
    -DFF_USE_HIP_ROCM)
  list(APPEND FF_HIPCC_FLAGS
    -DFF_USE_HIP_ROCM)
else()
endif()

# Start build FlexFlow
if (CMAKE_BUILD_TYPE STREQUAL "Debug")
  list(APPEND FF_CC_FLAGS
    -DFF_DEBUG)
  list(APPEND FF_NVCC_FLAGS
    -DFF_DEBUG)
endif()

message(STATUS "FlexFlow MAX_DIM: ${FF_MAX_DIM}")
message(STATUS "LEGION_MAX_RETURN_SIZE: ${LEGION_MAX_RETURN_SIZE}")

list(APPEND FF_CC_FLAGS
  -DMAX_TENSOR_DIM=${FF_MAX_DIM}
  -DLEGION_MAX_RETURN_SIZE=${LEGION_MAX_RETURN_SIZE})

if(FF_USE_AVX2)
  list(APPEND FF_CC_FLAGS
    -DFF_USE_AVX2
    -mavx2)
endif()

list(APPEND FF_NVCC_FLAGS
  -Wno-deprecated-gpu-targets
  -DMAX_TENSOR_DIM=${FF_MAX_DIM}
  -DLEGION_MAX_RETURN_SIZE=${LEGION_MAX_RETURN_SIZE})

list(APPEND FF_LD_FLAGS
  -lrt
  -ldl
  -rdynamic
  -lstdc++fs)

# Set FF FLAGS
add_compile_options(${FF_CC_FLAGS})
set(CUDA_NVCC_FLAGS ${CUDA_NVCC_FLAGS} ${FF_NVCC_FLAGS} -UNDEBUG)
link_libraries(${FF_LD_FLAGS})

list(APPEND FLEXFLOW_INCLUDE_DIRS
  ${FLEXFLOW_ROOT}/include
  ${FLEXFLOW_ROOT})

file(GLOB_RECURSE FLEXFLOW_HDR
  LIST_DIRECTORIES False
  ${FLEXFLOW_ROOT}/include/*.h)
  list(APPEND FLEXFLOW_HDR ${FLEXFLOW_ROOT}/inference/file_loader.h)

file(GLOB_RECURSE FLEXFLOW_SRC
  LIST_DIRECTORIES False
  ${FLEXFLOW_ROOT}/src/*.cc)
list(REMOVE_ITEM FLEXFLOW_SRC "${FLEXFLOW_ROOT}/src/runtime/cpp_driver.cc")
list(APPEND FLEXFLOW_SRC ${FLEXFLOW_ROOT}/inference/file_loader.cc)

set(FLEXFLOW_CPP_DRV_SRC
  ${FLEXFLOW_ROOT}/src/runtime/cpp_driver.cc)

add_library(substitution_loader SHARED
  ${FLEXFLOW_ROOT}/src/runtime/substitution_loader.cc)
target_include_directories(substitution_loader PRIVATE ${FLEXFLOW_INCLUDE_DIRS})
target_link_libraries(substitution_loader nlohmann_json::nlohmann_json)


#message("FLEXFLOW_INCLUDE_DIRS: ${FLEXFLOW_INCLUDE_DIRS}")

# compile flexflow lib
if (FF_GPU_BACKEND STREQUAL "cuda")
  file(GLOB_RECURSE FLEXFLOW_GPU_SRC
    LIST_DIRECTORIES False
    ${FLEXFLOW_ROOT}/src/*.cu)

  add_compile_definitions(FF_USE_CUDA)

  if(BUILD_SHARED_LIBS)
    cuda_add_library(flexflow SHARED ${FLEXFLOW_GPU_SRC} ${FLEXFLOW_SRC} OPTIONS ${CUDA_GENCODE})
  else()
    cuda_add_library(flexflow STATIC ${FLEXFLOW_GPU_SRC} ${FLEXFLOW_SRC} OPTIONS ${CUDA_GENCODE})
  endif()
elseif(FF_GPU_BACKEND STREQUAL "hip_cuda" OR FF_GPU_BACKEND STREQUAL "hip_rocm")
  file(GLOB_RECURSE FLEXFLOW_GPU_SRC
    LIST_DIRECTORIES False
    ${FLEXFLOW_ROOT}/src/*.cpp)

  if(BUILD_SHARED_LIBS)
    add_library(flexflow SHARED ${FLEXFLOW_GPU_SRC} ${FLEXFLOW_SRC})
  else()
    add_library(flexflow STATIC ${FLEXFLOW_GPU_SRC} ${FLEXFLOW_SRC})
  endif()

  list(APPEND CMAKE_PREFIX_PATH ${ROCM_PATH}/hip ${ROCM_PATH})

  find_package(hip REQUIRED)

  if (FF_GPU_BACKEND STREQUAL "hip_cuda")
    # The targets defined by the hip cmake config only target amd devices.
    # For targeting nvidia devices, we'll make our own interface target,
    # hip_device_nvidia, that includes the rocm and hip headers. 
    add_library(hip_device_nvidia INTERFACE)

    if (NOT FF_CUDA_ARCH STREQUAL "")
      target_compile_options(hip_device_nvidia INTERFACE -arch=compute_${FF_CUDA_ARCH})
    endif()

    target_include_directories(hip_device_nvidia SYSTEM INTERFACE ${HIP_INCLUDE_DIRS} ${ROCM_PATH}/include)
    target_include_directories(hip_device_nvidia INTERFACE ${HIP_INCLUDE_DIRS} ${ROCM_PATH}/include)

    add_compile_definitions(FF_USE_HIP_CUDA)

    # Linking cuda: 
    # We do not explicitly link cuda. hipcc when targeting nvidia will 
    # use nvcc under the hood. nvcc when used for linking will handle 
    # linking cuda dependencies
    target_link_libraries(flexflow hip_device_nvidia)
  elseif(FF_GPU_BACKEND STREQUAL "hip_rocm")
    find_package(hipblas REQUIRED)
    find_package(miopen REQUIRED)
    if(FF_USE_NCCL)
      find_package(rccl REQUIRED)
    endif()
    # find_package(rocrand REQUIRED)
    find_library(HIP_RAND_LIBRARY hiprand REQUIRED)

    add_compile_definitions(FF_USE_HIP_ROCM)

    if (FF_HIP_ARCH STREQUAL "")
      message(FATAL_ERROR "FF_HIP_ARCH is undefined")
    endif()
    set_property(TARGET flexflow PROPERTY HIP_ARCHITECTURES "${HIP_ARCH_LIST}")

    message(STATUS "FF_GPU_BACKEND: ${FF_GPU_BACKEND}")
    message(STATUS "FF_HIP_ARCH: ${FF_HIP_ARCH}")
    message(STATUS "HIP_ARCH_LIST: ${HIP_ARCH_LIST}")
    get_property(CHECK_HIP_ARCHS TARGET flexflow PROPERTY HIP_ARCHITECTURES)
    message(STATUS "CHECK_HIP_ARCHS: ${CHECK_HIP_ARCHS}")
    message(STATUS "HIP_CLANG_PATH: ${HIP_CLANG_PATH}")

    # The hip cmake config module defines three targets, 
    # hip::amdhip64, hip::host, and hip::device.
    #
    # hip::host and hip::device are interface targets. hip::amdhip64 is an 
    # imported target for libamdhip.
    #
    # You do not directly link to hip::amdhip64. hip::host links to hip::amdhip64
    # and hip::device links to hip::host. Link to hip::host to just use hip without 
    # compiling any GPU code. Link to hip::device to compile the GPU device code.
    #
    # Docs (outdated):
    # https://rocmdocs.amd.com/en/latest/Installation_Guide/Using-CMake-with-AMD-ROCm.html
    target_link_libraries(flexflow hip::device roc::hipblas MIOpen ${HIP_RAND_LIBRARY})
    if(FF_USE_NCCL)
        target_link_libraries(flexflow rccl)
    endif()
  endif()
else()
  message(FATAL_ERROR "Unsupported FF_GPU_BACKEND for cmake: ${FF_GPU_BACKEND}")
endif()

if(FF_USE_NCCL AND (FF_GPU_BACKEND STREQUAL "hip_cuda" OR FF_GPU_BACKEND STREQUAL "cuda"))
  add_dependencies(flexflow ${NCCL_NAME})
endif()

target_include_directories(flexflow PUBLIC ${FLEXFLOW_INCLUDE_DIRS})
# LEGION_URL is defined if we found a precompiled Legion library to download
if(LEGION_URL)
  # Legion builds produce two library files: one for the Legion runtime and one for the Realm runtime. 
  # When linking FlexFlow to a precompiled version of Legion, we need to manually link to both library files.
  target_link_libraries(flexflow ${LEGION_LIBRARY} ${REALM_LIBRARY} ${FLEXFLOW_EXT_LIBRARIES} nlohmann_json::nlohmann_json mpark_variant optional)
  add_dependencies(flexflow ${LEGION_NAME})
else()
  # When building Legion from source, we do so by calling add_subdirectory(), and obtain a library with both the
  # Legion and Realm runtimes. The library's name is saved into the LEGION_LIBRARY variable. Hence, we only need
  # to link FlexFlow to ${LEGION_LIBRARY}
  target_link_libraries(flexflow ${LEGION_LIBRARY} ${FLEXFLOW_EXT_LIBRARIES} nlohmann_json::nlohmann_json mpark_variant optional)
endif()

#library api version, bump from time to time
set(SOVERSION 1)

set_target_properties(flexflow PROPERTIES POSITION_INDEPENDENT_CODE ON)
set_target_properties(flexflow PROPERTIES OUTPUT_NAME "flexflow${INSTALL_SUFFIX}")
set_target_properties(flexflow PROPERTIES SOVERSION ${SOVERSION})
if (CMAKE_SYSTEM_NAME STREQUAL "Linux")
  set_target_properties(flexflow PROPERTIES BUILD_RPATH "\$ORIGIN")
  set_target_properties(flexflow PROPERTIES INSTALL_RPATH "\$ORIGIN")
elseif (CMAKE_SYSTEM_NAME STREQUAL "Darwin")
  set_target_properties(flexflow PROPERTIES BUILD_RPATH "@loader_path")
  set_target_properties(flexflow PROPERTIES INSTALL_RPATH "@loader_path")
endif()

# python related
if (FF_USE_PYTHON)
  # create flexflow_cffi_header.py
  add_custom_command(TARGET flexflow
    PRE_BUILD	
    COMMAND ${FLEXFLOW_ROOT}/python/flexflow_cffi_build.py --ffhome-dir ${FLEXFLOW_ROOT} --output-dir ${FLEXFLOW_ROOT}/python/flexflow/core
    WORKING_DIRECTORY ${CMAKE_CURRENT_SOURCE_DIR}
    COMMENT "Creating flexflow_cffi_header.py..."
  )
  if (NOT FF_BUILD_FROM_PYPI)
    # generate the Legion Python bindings library. When building from pip, we need to do this post-install to prevent Legion from overwriting the path to the Legion shared library
    add_custom_command(TARGET flexflow
      POST_BUILD	
      COMMAND ${PYTHON_EXECUTABLE} ${CMAKE_CURRENT_SOURCE_DIR}/deps/legion/bindings/python/setup.py build --cmake-build-dir ${Legion_BINARY_DIR}/runtime --prefix ${Legion_BINARY_DIR} --build-lib=${Legion_BINARY_DIR}/bindings/python ${Legion_PYTHON_EXTRA_INSTALL_ARGS}
      WORKING_DIRECTORY ${CMAKE_CURRENT_SOURCE_DIR}/deps/legion/bindings/python
    )
    # create flexflow_python interpreter. When building from pip, we install the FF_HOME/python/flexflow_python script instead.
    add_custom_command(TARGET flexflow
      PRE_BUILD	
      COMMAND ${PYTHON_EXECUTABLE} ${FLEXFLOW_ROOT}/python/flexflow_python_build.py --build-dir ${CMAKE_BINARY_DIR}
      WORKING_DIRECTORY ${CMAKE_CURRENT_SOURCE_DIR}
      COMMENT "Creating flexflow_python interpreter..."
    )
    install(PROGRAMS ${CMAKE_BINARY_DIR}/flexflow_python DESTINATION "bin")
  endif()
endif()

if (INFERENCE_TESTS)
  target_link_libraries(flexflow "${TORCH_LIBRARIES}")
  set_property(TARGET flexflow PROPERTY CXX_STANDARD 14)
endif()

# build binary
option(FF_BUILD_TOKENIZER "build tokenizer=cpp for LLM serving" ON)
option(FF_BUILD_RESNET "build resnet example" OFF)
option(FF_BUILD_RESNEXT "build resnext example" OFF)
option(FF_BUILD_ALEXNET "build alexnet example" OFF)
option(FF_BUILD_DLRM "build DLRM example" OFF)
option(FF_BUILD_XDL "build XDL example" OFF)
option(FF_BUILD_INCEPTION "build inception example" OFF)
option(FF_BUILD_CANDLE_UNO "build candle uno example" OFF)
option(FF_BUILD_TRANSFORMER "build transformer example" OFF)
option(FF_BUILD_MOE "build mixture of experts example" OFF)
option(FF_BUILD_MLP_UNIFY "build mlp unify example" OFF)
option(FF_BUILD_SPLIT_TEST "build split test example" OFF)
option(FF_BUILD_SPLIT_TEST_2 "build split test 2 example" OFF)
option(FF_BUILD_MLP_UNIFY_INFERENCE "build mlp unify inference example" OFF)
option(FF_BUILD_ALL_INFERENCE_EXAMPLES "build all inference examples. Overrides others" OFF)
option(FF_BUILD_ALL_EXAMPLES "build all examples. Overrides others" OFF)
option(FF_BUILD_UNIT_TESTS "build non-operator unit tests" OFF)
option(FF_BUILD_SUBSTITUTION_TOOL "build substitution conversion tool" OFF)
option(FF_BUILD_VISUALIZATION_TOOL "build substitution visualization tool" OFF)

if(FF_BUILD_UNIT_TESTS)
  set(BUILD_GMOCK OFF)
  add_subdirectory(deps/googletest)
  enable_testing()
  add_subdirectory(tests/unit)
endif()

if(FF_BUILD_SUBSTITUTION_TOOL)
  add_subdirectory(tools/protobuf_to_json)
endif()

if(FF_BUILD_VISUALIZATION_TOOL)
  add_subdirectory(tools/substitutions_to_dot)
endif()

if(FF_BUILD_ALL_INFERENCE_EXAMPLES OR FF_BUILD_TOKENIZER)
  if (FF_GPU_BACKEND STREQUAL "hip_rocm")
    SET(SPM_USE_BUILTIN_PROTOBUF OFF CACHE BOOL "Use builtin version of protobuf to compile SentencePiece")
  endif()
  # Ensure Rust is installed
  execute_process(COMMAND rustc --version
                RESULT_VARIABLE RUST_COMMAND_RESULT
                OUTPUT_VARIABLE RUSTC_OUTPUT
                ERROR_QUIET)
  if(NOT RUST_COMMAND_RESULT EQUAL 0)
    message(FATAL_ERROR "Rust is not installed on the system. Please install it by running: 'curl https://sh.rustup.rs -sSf | sh -s -- -y' and following the instructions on the screen.")
  endif()
  # Ensure Cargo is installed
  execute_process(COMMAND cargo --version
                  RESULT_VARIABLE CARGO_RESULT
                  OUTPUT_QUIET ERROR_QUIET)
  if(NOT CARGO_RESULT EQUAL 0)
    message(FATAL_ERROR "Rust is installed, but cargo is not. Please install it by running: 'curl https://sh.rustup.rs -sSf | sh -s -- -y' and following the instructions on the screen.")
  endif()
  add_subdirectory(deps/tokenizers-cpp tokenizers EXCLUDE_FROM_ALL)
  target_include_directories(flexflow PUBLIC deps/tokenizers-cpp/include)
  target_link_libraries(flexflow tokenizers_cpp)
endif()
if(FF_BUILD_RESNET OR FF_BUILD_ALL_EXAMPLES)
  add_subdirectory(examples/cpp/ResNet)
endif()

if(FF_BUILD_RESNEXT OR FF_BUILD_ALL_EXAMPLES)
  add_subdirectory(examples/cpp/resnext50)
endif()

if(FF_BUILD_ALEXNET OR FF_BUILD_ALL_EXAMPLES)
  add_subdirectory(examples/cpp/AlexNet)
endif()

if(FF_BUILD_MLP_UNIFY OR FF_BUILD_ALL_EXAMPLES)
  add_subdirectory(examples/cpp/MLP_Unify)
endif()

if(FF_BUILD_SPLIT_TEST OR FF_BUILD_ALL_EXAMPLES)
  add_subdirectory(examples/cpp/split_test)
endif()

if(FF_BUILD_SPLIT_TEST_2 OR FF_BUILD_ALL_EXAMPLES)
  add_subdirectory(examples/cpp/split_test_2)
endif()

if(FF_BUILD_INCEPTION OR FF_BUILD_ALL_EXAMPLES)
  add_subdirectory(examples/cpp/InceptionV3)
endif()

#TODO: Once functional add to BUILD_ALL_EXAMPLES
if(FF_BUILD_CANDLE_UNO OR FF_BUILD_ALL_EXAMPLES)
  add_subdirectory(examples/cpp/candle_uno)
endif()

if(FF_BUILD_DLRM OR FF_BUILD_ALL_EXAMPLES)
  add_subdirectory(examples/cpp/DLRM)

  #add_executable(generate_dlrm_hetero_strategy src/runtime/dlrm_strategy_hetero.cc)
  #target_include_directories(generate_dlrm_hetero_strategy PUBLIC ${FLEXFLOW_INCLUDE_DIRS})

  #add_executable(generate_dlrm_strategy src/runtime/dlrm_strategy.cc)
  #target_include_directories(generate_dlrm_strategy PUBLIC ${FLEXFLOW_INCLUDE_DIRS})
endif()

if(FF_BUILD_XDL OR FF_BUILD_ALL_EXAMPLES)
  add_subdirectory(examples/cpp/XDL)
endif()

if(FF_BUILD_TRANSFORMER OR FF_BUILD_ALL_EXAMPLES)
  add_subdirectory(examples/cpp/Transformer)
endif()

if(FF_BUILD_MOE OR FF_BUILD_ALL_EXAMPLES)
  add_subdirectory(examples/cpp/mixture_of_experts)
endif()

if(FF_BUILD_ALL_INFERENCE_EXAMPLES OR FF_BUILD_ALL_EXAMPLES)
  add_subdirectory(inference/spec_infer)
  add_subdirectory(inference/incr_decoding)
endif()


# installation
set(INCLUDE_DEST "include")
set(LIB_DEST "lib")
install(FILES ${FLEXFLOW_HDR} DESTINATION ${INCLUDE_DEST})
install(TARGETS flexflow DESTINATION ${LIB_DEST})
# install python
if (FF_USE_PYTHON)
  execute_process(COMMAND ${PYTHON_EXECUTABLE} -c "from distutils import sysconfig; print(sysconfig.get_python_lib(plat_specific=False,standard_lib=False))" OUTPUT_VARIABLE PY_DEST OUTPUT_STRIP_TRAILING_WHITESPACE)
  if (NOT FF_BUILD_FROM_PYPI)
    install(
      DIRECTORY ${FLEXFLOW_ROOT}/python/flexflow/
      DESTINATION ${PY_DEST}/flexflow
      FILES_MATCHING 
      PATTERN "*.py")
  else()
    # pip automatically installs all *.py files in the python/flexflow folder, but because flexflow_cffi_header.py is generated at build time, we have to install it manually.
    install(
      PROGRAMS ${FLEXFLOW_ROOT}/python/flexflow/core/flexflow_cffi_header.py
      DESTINATION ${PY_DEST}/flexflow/core
    )
    # Use setup.py script to re-install the Python bindings library with the right library paths. 
    # Need to put the instructions in a subfolder because of issue below:
    # https://stackoverflow.com/questions/43875499/do-post-processing-after-make-install-in-cmake
    add_subdirectory(cmake/pip_install)
  endif()
endif()<|MERGE_RESOLUTION|>--- conflicted
+++ resolved
@@ -221,11 +221,6 @@
   set(GPU_TARGETS "gfx1036;gfx1100" CACHE STRING "The GPU TARGETs")
 endif()
 
-<<<<<<< HEAD
-# ZLIB
-
-=======
->>>>>>> 85acb410
 # CUDA
 if (FF_GPU_BACKEND STREQUAL "cuda" OR FF_GPU_BACKEND STREQUAL "hip_cuda")
   include(cuda)
