#ifndef _FLEXFLOW_REPLICATE_H
#define _FLEXFLOW_REPLICATE_H

#include "flexflow/layer.h"
#include "flexflow/node.h"
#include "flexflow/op_meta.h"
#include "flexflow/operator.h"
#include "flexflow/parallel_ops/replicate_params.h"
#include "parallel_op.h"

namespace FlexFlow {

class ReplicateMeta;

class Replicate : public ParallelOp {
public:
  using Params = ReplicateParams;
  using Input = ParallelTensor;

  Replicate(FFModel &model,
            const ParallelTensor input,
            int replicate_legion_dim,
            int replicate_degree,
            char const *name = NULL);
  Replicate(FFModel &model,
            Params const &params,
            Input const input,
            char const *name = nullptr);
  void create_input_partition(FFModel &model) override;
  void create_input_partition_inference(
      FFModel &model,
      std::vector<ParallelTensor> const &batch_inputs,
      std::vector<ParallelTensor> const &batch_outputs) override;
  void init(FFModel const &) override;
  void init_inference(FFModel const &,
                      std::vector<ParallelTensor> const &,
                      std::vector<ParallelTensor> const &,
                      MachineView const *mv = nullptr) override;
  void forward(FFModel const &) override;
  Legion::FutureMap inference(FFModel const &,
                              BatchConfigFuture const &bc,
                              std::vector<ParallelTensor> const &,
                              std::vector<ParallelTensor> const &,
                              MachineView const *mv = nullptr) override;
  void backward(FFModel const &) override;
  bool get_int_parameter(PMParameter, int *) const override;
  bool append_parallel_op_info(
      std::vector<ParallelOpInfo> &parallel_ops) const override;
<<<<<<< HEAD
  static OpMeta *init_task(Legion::Task const *task,
                           std::vector<Legion::PhysicalRegion> const &regions,
                           Legion::Context ctx,
                           Legion::Runtime *runtime);
=======
  static void init_task(Legion::Task const *task,
                        std::vector<Legion::PhysicalRegion> const &regions,
                        Legion::Context ctx,
                        Legion::Runtime *runtime);
>>>>>>> f65044dc
  static void forward_task(Legion::Task const *task,
                           std::vector<Legion::PhysicalRegion> const &regions,
                           Legion::Context ctx,
                           Legion::Runtime *runtime);
  static void backward_task(Legion::Task const *task,
                            std::vector<Legion::PhysicalRegion> const &regions,
                            Legion::Context ctx,
                            Legion::Runtime *runtime);
<<<<<<< HEAD
  static void forward_kernel_wrapper(ReplicateMeta const *m,
                                     GenericTensorAccessorR const &input,
                                     GenericTensorAccessorW const &output,
                                     size_t num_elements,
                                     size_t num_replicas);
=======

  template <typename T>
  static void
      forward_task_with_type(Legion::Task const *task,
                             std::vector<Legion::PhysicalRegion> const &regions,
                             Legion::Context ctx,
                             Legion::Runtime *runtime);

  template <typename T>
  static void backward_task_with_type(
      Legion::Task const *task,
      std::vector<Legion::PhysicalRegion> const &regions,
      Legion::Context ctx,
      Legion::Runtime *runtime);

>>>>>>> f65044dc
  bool measure_operator_cost(Simulator *sim,
                             MachineView const &pc,
                             CostMetrics &cost_metrics) const override;

  Params get_params() const;

public:
  int replicate_dim, replicate_degree;
};

}; // namespace FlexFlow

#endif // _FLEXFLOW_REPLICATE_H<|MERGE_RESOLUTION|>--- conflicted
+++ resolved
@@ -46,17 +46,10 @@
   bool get_int_parameter(PMParameter, int *) const override;
   bool append_parallel_op_info(
       std::vector<ParallelOpInfo> &parallel_ops) const override;
-<<<<<<< HEAD
   static OpMeta *init_task(Legion::Task const *task,
                            std::vector<Legion::PhysicalRegion> const &regions,
                            Legion::Context ctx,
                            Legion::Runtime *runtime);
-=======
-  static void init_task(Legion::Task const *task,
-                        std::vector<Legion::PhysicalRegion> const &regions,
-                        Legion::Context ctx,
-                        Legion::Runtime *runtime);
->>>>>>> f65044dc
   static void forward_task(Legion::Task const *task,
                            std::vector<Legion::PhysicalRegion> const &regions,
                            Legion::Context ctx,
@@ -65,14 +58,11 @@
                             std::vector<Legion::PhysicalRegion> const &regions,
                             Legion::Context ctx,
                             Legion::Runtime *runtime);
-<<<<<<< HEAD
   static void forward_kernel_wrapper(ReplicateMeta const *m,
                                      GenericTensorAccessorR const &input,
                                      GenericTensorAccessorW const &output,
                                      size_t num_elements,
                                      size_t num_replicas);
-=======
-
   template <typename T>
   static void
       forward_task_with_type(Legion::Task const *task,
@@ -87,7 +77,6 @@
       Legion::Context ctx,
       Legion::Runtime *runtime);
 
->>>>>>> f65044dc
   bool measure_operator_cost(Simulator *sim,
                              MachineView const &pc,
                              CostMetrics &cost_metrics) const override;
