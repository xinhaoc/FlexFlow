--- conflicted
+++ resolved
@@ -246,8 +246,7 @@
     for (int i = axes.size(); i < beta_gamma_shape.num_dims - 1; i++) {
       beta_gamma_shape.dims[i].size = 1;
     }
-<<<<<<< HEAD
-=======
+
     assert(numInputs == 1);
     dims[num_dims].degree = inputs[0]->dims[inputs[0]->num_dims - 1].degree;
     dims[num_dims].size = dims[num_dims].degree;
@@ -256,7 +255,6 @@
     dims[num_dims].is_replica_dim = true;
     num_dims += 1;
 
->>>>>>> 355d4b49
     int seed = std::rand();
     Initializer *gamma_initializer = new UniformInitializer(seed, 1.0f, 1.0f);
     weights[0] = model.create_parallel_weight_legion_ordering(
