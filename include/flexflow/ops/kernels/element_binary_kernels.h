#ifndef _FLEXFLOW_OPS_KERNELS_ELEMENT_BINARY_KERNELS_H
#define _FLEXFLOW_OPS_KERNELS_ELEMENT_BINARY_KERNELS_H

#include "flexflow/accessor.h"
#include "flexflow/device.h"
#include "flexflow/fftype.h"
#include "flexflow/op_meta.h"

namespace FlexFlow {

class ElementBinaryMeta : public OpMeta {
public:
  ElementBinaryMeta(FFHandler handle, Op const *op);
#if defined(FF_USE_CUDA) || defined(FF_USE_HIP_CUDA)
  cudnnTensorDescriptor_t input1Tensor, input2Tensor, outputTensor;
  cudnnOpTensorDescriptor_t opDesc;
  cudnnReduceTensorDescriptor_t reduceAddDesc;
#else
  miopenTensorDescriptor_t input1Tensor, input2Tensor, outputTensor;
  miopenTensorOp_t opDesc;
  miopenReduceTensorDescriptor_t reduceAddDesc;
#endif
  OperatorType op_type;
  bool inplace_a, has_same_operands;
  bool broadcast_input1, broadcast_input2;
<<<<<<< HEAD
=======
  int batch_size;
  size_t replicate_size;
  char op_name[MAX_OPNAME];
>>>>>>> f65044dc
};

namespace Kernels {
namespace ElementBinary {

void init_kernel(ElementBinaryMeta *m,
                 Legion::Domain const &input1_domain,
                 Legion::Domain const &input2_domain,
                 Legion::Domain const &output_domain);

void forward_kernel_wrapper(ElementBinaryMeta const *m,
                            GenericTensorAccessorR const &in1,
                            GenericTensorAccessorR const &in2,
                            GenericTensorAccessorW const &out);

void backward_kernel_wrapper(ElementBinaryMeta const *m,
                             float const *out_grad_ptr,
                             float const *in1_ptr,
                             float const *in2_ptr,
                             float *in1_grad_ptr,
                             float *in2_grad_ptr);

namespace Internal {

template <typename DT>
void forward_kernel(ElementBinaryMeta const *m,
                    DT const *in1_ptr,
                    DT const *in2_ptr,
                    DT *out_ptr,
                    ffStream_t stream);
void backward_kernel(ElementBinaryMeta const *m,
                     float const *out_grad_ptr,
                     float const *in1_ptr,
                     float const *in2_ptr,
                     float *in1_grad_ptr,
                     float *in2_grad_ptr,
                     ffStream_t stream);

} // namespace Internal
} // namespace ElementBinary
} // namespace Kernels
} // namespace FlexFlow

#endif // _FLEXFLOW_OPS_KERNELS_ELEMENT_BINARY_KERNELS_H<|MERGE_RESOLUTION|>--- conflicted
+++ resolved
@@ -23,12 +23,8 @@
   OperatorType op_type;
   bool inplace_a, has_same_operands;
   bool broadcast_input1, broadcast_input2;
-<<<<<<< HEAD
-=======
   int batch_size;
   size_t replicate_size;
-  char op_name[MAX_OPNAME];
->>>>>>> f65044dc
 };
 
 namespace Kernels {
