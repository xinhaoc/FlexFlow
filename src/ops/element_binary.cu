--- conflicted
+++ resolved
@@ -93,14 +93,8 @@
 }
 
 ElementBinary::ElementBinary(FFModel& model,
-<<<<<<< HEAD
                              ElementBinary::OpType _op_type)
-: Op(model, "ElementBinary_"+std::to_string(_op_type)), op_type(_op_type)
-=======
-                             ElementBinary::OpType _op_type,
-                             const std::string& pcname)
-: Op(pcname, 2), op_type(_op_type)
->>>>>>> 65c475a4
+: Op(model, "ElementBinary_"+std::to_string(_op_type), 2), op_type(_op_type)
 {
 }
 
