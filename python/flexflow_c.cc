--- conflicted
+++ resolved
@@ -349,11 +349,7 @@
   Op *shared_op = FFCObjectWrapper::unwrap(shared_op_);
   Initializer *kernel_initializer = FFCObjectWrapper::unwrap(kernel_initializer_);
   Initializer *bias_initializer = FFCObjectWrapper::unwrap(bias_initializer_);
-<<<<<<< HEAD
-  Tensor tensor = handle->conv2d(input, out_channels, kernel_h, kernel_w, stride_h, stride_w, padding_h, padding_w, groups, activation, use_bias, shared_op, kernel_initializer, bias_initializer, name);
-=======
-  *tensor = handle->conv2d(*input, out_channels, kernel_h, kernel_w, stride_h, stride_w, padding_h, padding_w, activation, groups, use_bias, shared_op, kernel_initializer, bias_initializer, name);
->>>>>>> f89335c8
+  Tensor tensor = handle->conv2d(input, out_channels, kernel_h, kernel_w, stride_h, stride_w, padding_h, padding_w, activation, groups, use_bias, shared_op, kernel_initializer, bias_initializer, name);
   DEBUG_PRINT("[Conv2d] new Tensor 4D %p (%d, %d, %d, %d), input %p, out_channels %d, kernel(%d, %d), stride(%d, %d), padding(%d, %d), activation %d, use_bias %d, shared_op %p, kernel_init %p, bias_init %p, name %s",
     tensor, tensor->adim[0], tensor->adim[1], tensor->adim[2], tensor->adim[3], input, out_channels,
     kernel_h, kernel_w, stride_h, stride_w, padding_h, padding_w, 
@@ -913,11 +909,7 @@
 flexflow_tensor_get_owner_op(
   flexflow_tensor_t handle_)
 {
-<<<<<<< HEAD
   Tensor handle = FFCObjectWrapper::unwrap(handle_);
-=======
-  Tensor *handle = FFCObjectWrapper::unwrap(handle_);
->>>>>>> f89335c8
   return FFCObjectWrapper::wrap_const(handle->owner_op);
 }
 
