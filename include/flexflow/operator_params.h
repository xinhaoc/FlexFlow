#ifndef _OPERATOR_PARAMS_H
#define _OPERATOR_PARAMS_H

#include "flexflow/ops/aggregate_params.h"
#include "flexflow/ops/aggregate_spec_params.h"
#include "flexflow/ops/arg_topk_params.h"
#include "flexflow/ops/attention_params.h"
#include "flexflow/ops/batch_matmul_params.h"
#include "flexflow/ops/cast_params.h"
#include "flexflow/ops/concat_params.h"
#include "flexflow/ops/conv_2d_params.h"
#include "flexflow/ops/dropout_params.h"
#include "flexflow/ops/element_binary_params.h"
#include "flexflow/ops/element_unary_params.h"
#include "flexflow/ops/embedding_params.h"
#include "flexflow/ops/experts_params.h"
#include "flexflow/ops/flat_params.h"
#include "flexflow/ops/gather_params.h"
#include "flexflow/ops/groupby_params.h"
#include "flexflow/ops/inc_mha_verify_params.h"
#include "flexflow/ops/inc_multihead_self_attention_params.h"
#include "flexflow/ops/beam_topk_params.h"
#include "flexflow/ops/spec_inc_multihead_self_attention_params.h"
#include "flexflow/ops/place_holder_params.h"
#include "flexflow/ops/layer_norm_params.h"
#include "flexflow/ops/linear_params.h"
#include "flexflow/ops/pool_2d_params.h"
#include "flexflow/ops/reduce_params.h"
#include "flexflow/ops/reshape_params.h"
#include "flexflow/ops/rms_norm_params.h"
#include "flexflow/ops/softmax_params.h"
#include "flexflow/ops/split_params.h"
#include "flexflow/ops/topk_params.h"
#include "flexflow/ops/transpose_params.h"
#include "flexflow/parallel_ops/combine_params.h"
#include "flexflow/parallel_ops/fused_parallel_op_params.h"
#include "flexflow/parallel_ops/partition_params.h"
#include "flexflow/parallel_ops/reduction_params.h"
#include "flexflow/parallel_ops/replicate_params.h"
#include "mpark/variant.hpp"

namespace mp = mpark;

namespace FlexFlow {

using OperatorParameters = mp::variant<AggregateParams,
                                       AggregateSpecParams,
                                       BatchMatmulParams,
                                       Conv2DParams,
                                       ConcatParams,
                                       CastParams,
                                       ElementBinaryParams,
                                       ElementUnaryParams,
                                       DropoutParams,
                                       EmbeddingParams,
                                       FlatParams,
                                       GatherParams,
                                       Group_byParams,
                                       LayerNormParams,
                                       LinearParams,
                                       MultiHeadAttentionParams,
                                       IncMultiHeadSelfAttentionParams,
<<<<<<< HEAD
                                       BeamTopKParams,
                                       SpecIncMultiHeadSelfAttentionParams,
                                       PlaceHolderParams,
=======
                                       IncMultiHeadSelfAttentionVerifyParams,
>>>>>>> a4695c21
                                       RMSNormParams,
                                       Pool2DParams,
                                       ReduceParams,
                                       ReshapeParams,
                                       SplitParams,
                                       TopKParams,
                                       ArgTopKParams,
                                       SoftmaxParams,
                                       TransposeParams,
                                       RepartitionParams,
                                       ReplicateParams,
                                       ReductionParams,
                                       CombineParams,
                                       FusedParallelOpParams>;

tl::optional<OperatorParameters> get_op_parameters(Op const *op);

}; // namespace FlexFlow

#endif // _OPERATOR_PARAMS_H<|MERGE_RESOLUTION|>--- conflicted
+++ resolved
@@ -60,13 +60,10 @@
                                        LinearParams,
                                        MultiHeadAttentionParams,
                                        IncMultiHeadSelfAttentionParams,
-<<<<<<< HEAD
                                        BeamTopKParams,
                                        SpecIncMultiHeadSelfAttentionParams,
                                        PlaceHolderParams,
-=======
                                        IncMultiHeadSelfAttentionVerifyParams,
->>>>>>> a4695c21
                                        RMSNormParams,
                                        Pool2DParams,
                                        ReduceParams,
