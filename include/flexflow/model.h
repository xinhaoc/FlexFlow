--- conflicted
+++ resolved
@@ -1043,7 +1043,6 @@
   void get_metrics();
   void backward(int seq_length = -1);
   void update();
-<<<<<<< HEAD
   bool apply_fusion(
       std::vector<Op *> const &operators,
       std::vector<Op *> &new_operators,
@@ -1053,11 +1052,10 @@
       std::vector<Op *> const &old_operators,
       std::unordered_map<ParallelTensor, std::vector<ParallelTensor>>
           *pt_mapping = nullptr);
-=======
   void unified_update();
   bool apply_fusion(std::vector<Op *> const &operators,
                     std::vector<Op *> &new_operators);
->>>>>>> 355d4b49
+
   Op *get_final_operator() const;
   void compile(LossType loss_type,
                std::vector<MetricsType> const &metrics,
@@ -1110,10 +1108,8 @@
   Legion::IndexSpace get_task_is(Legion::Domain const &domain) const;
   Legion::IndexSpace get_task_is(ParallelConfig const &pc) const;
   Legion::IndexSpace get_task_is(MachineView const &view) const;
-<<<<<<< HEAD
-=======
+
   bool is_transformer_block(int layer_idx) const;
->>>>>>> 355d4b49
   bool is_mlp_block(int layer_idx) const;
   void create_operators_from_layers();
   Op *create_operator_from_layer(Layer *layer,
